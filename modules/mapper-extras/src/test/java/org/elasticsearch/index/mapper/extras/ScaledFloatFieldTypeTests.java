/*
 * Copyright Elasticsearch B.V. and/or licensed to Elasticsearch B.V. under one
 * or more contributor license agreements. Licensed under the "Elastic License
 * 2.0", the "GNU Affero General Public License v3.0 only", and the "Server Side
 * Public License v 1"; you may not use this file except in compliance with, at
 * your election, the "Elastic License 2.0", the "GNU Affero General Public
 * License v3.0 only", or the "Server Side Public License, v 1".
 */

package org.elasticsearch.index.mapper.extras;

import org.apache.lucene.document.Document;
import org.apache.lucene.document.DoublePoint;
import org.apache.lucene.document.LongField;
import org.apache.lucene.document.LongPoint;
import org.apache.lucene.document.SortedNumericDocValuesField;
import org.apache.lucene.index.DirectoryReader;
import org.apache.lucene.index.IndexWriter;
import org.apache.lucene.index.IndexWriterConfig;
import org.apache.lucene.search.IndexSearcher;
import org.apache.lucene.search.Query;
import org.apache.lucene.store.Directory;
import org.apache.lucene.util.NumericUtils;
import org.elasticsearch.ElasticsearchException;
import org.elasticsearch.core.IOUtils;
import org.elasticsearch.index.fielddata.FieldDataContext;
import org.elasticsearch.index.fielddata.IndexNumericFieldData;
import org.elasticsearch.index.fielddata.LeafNumericFieldData;
import org.elasticsearch.index.fielddata.SortedNumericDoubleValues;
import org.elasticsearch.index.mapper.FieldTypeTestCase;
import org.elasticsearch.index.mapper.MappedFieldType;
import org.elasticsearch.index.mapper.MapperBuilderContext;
import org.elasticsearch.index.mapper.NumberFieldMapper;

import java.io.IOException;
import java.util.Arrays;
import java.util.Collections;
import java.util.List;

import static org.hamcrest.Matchers.containsString;

public class ScaledFloatFieldTypeTests extends FieldTypeTestCase {

    public void testTermQuery() {
        ScaledFloatFieldMapper.ScaledFloatFieldType ft = new ScaledFloatFieldMapper.ScaledFloatFieldType(
            "scaled_float",
            0.1 + randomDouble() * 100
        );
        double value = (randomDouble() * 2 - 1) * 10000;
        long scaledValue = Math.round(value * ft.getScalingFactor());
<<<<<<< HEAD
        assertEquals(LongField.newExactQuery("scaled_float", scaledValue), ft.termQuery(value, MOCK_CONTEXT));
=======
        assertEquals(LongPoint.newExactQuery("scaled_float", scaledValue), ft.termQuery(value, MOCK_CONTEXT));
>>>>>>> f02a3c42

        MappedFieldType ft2 = new ScaledFloatFieldMapper.ScaledFloatFieldType("scaled_float", 0.1 + randomDouble() * 100, false);
        ElasticsearchException e2 = expectThrows(ElasticsearchException.class, () -> ft2.termQuery("42", MOCK_CONTEXT_DISALLOW_EXPENSIVE));
        assertEquals(
            "Cannot search on field [scaled_float] since it is not indexed and 'search.allow_expensive_queries' is set to false.",
            e2.getMessage()
        );
    }

    public void testTermsQuery() {
        ScaledFloatFieldMapper.ScaledFloatFieldType ft = new ScaledFloatFieldMapper.ScaledFloatFieldType(
            "scaled_float",
            0.1 + randomDouble() * 100
        );
        double value1 = (randomDouble() * 2 - 1) * 10000;
        long scaledValue1 = Math.round(value1 * ft.getScalingFactor());
        double value2 = (randomDouble() * 2 - 1) * 10000;
        long scaledValue2 = Math.round(value2 * ft.getScalingFactor());
        assertEquals(
            LongPoint.newSetQuery("scaled_float", scaledValue1, scaledValue2),
            ft.termsQuery(Arrays.asList(value1, value2), MOCK_CONTEXT)
        );

        MappedFieldType ft2 = new ScaledFloatFieldMapper.ScaledFloatFieldType("scaled_float", 0.1 + randomDouble() * 100, false);
        ElasticsearchException e2 = expectThrows(
            ElasticsearchException.class,
            () -> ft2.termsQuery(Arrays.asList(value1, value2), MOCK_CONTEXT_DISALLOW_EXPENSIVE)
        );
        assertEquals(
            "Cannot search on field [scaled_float] since it is not indexed and 'search.allow_expensive_queries' is set to false.",
            e2.getMessage()
        );
    }

    public void testRangeQuery() throws IOException {
        // make sure the accuracy loss of scaled floats only occurs at index time
        // this test checks that searching scaled floats yields the same results as
        // searching doubles that are rounded to the closest half float
        ScaledFloatFieldMapper.ScaledFloatFieldType ft = new ScaledFloatFieldMapper.ScaledFloatFieldType(
            "scaled_float",
            randomBoolean(),
            false,
            true,
            Collections.emptyMap(),
            0.1 + randomDouble() * 100,
            null,
            null,
            null,
            false,
            false
        );
        Directory dir = newDirectory();
        IndexWriter w = new IndexWriter(dir, new IndexWriterConfig(null));
        final int numDocs = 1000;
        for (int i = 0; i < numDocs; ++i) {
            Document doc = new Document();
            double value = (randomDouble() * 2 - 1) * 10000;
            long scaledValue = Math.round(value * ft.getScalingFactor());
            double rounded = scaledValue / ft.getScalingFactor();
            doc.add(new LongPoint("scaled_float", scaledValue));
            doc.add(new SortedNumericDocValuesField("scaled_float", scaledValue));
            doc.add(new DoublePoint("double", rounded));
            doc.add(new SortedNumericDocValuesField("double", NumericUtils.doubleToSortableLong(rounded)));
            w.addDocument(doc);
        }
        final DirectoryReader reader = DirectoryReader.open(w);
        w.close();
        IndexSearcher searcher = newSearcher(reader);
        final int numQueries = 1000;
        for (int i = 0; i < numQueries; ++i) {
            Double l = randomBoolean() ? null : (randomDouble() * 2 - 1) * 10000;
            Double u = randomBoolean() ? null : (randomDouble() * 2 - 1) * 10000;
            boolean includeLower = randomBoolean();
            boolean includeUpper = randomBoolean();
            Query doubleQ = NumberFieldMapper.NumberType.DOUBLE.rangeQuery(
                "double",
                l,
                u,
                includeLower,
                includeUpper,
                false,
                MOCK_CONTEXT,
                randomBoolean()
            );
            Query scaledFloatQ = ft.rangeQuery(l, u, includeLower, includeUpper, MOCK_CONTEXT);
            assertEquals(searcher.count(doubleQ), searcher.count(scaledFloatQ));
        }
        IOUtils.close(reader, dir);
    }

    public void testRoundsUpperBoundCorrectly() {
        ScaledFloatFieldMapper.ScaledFloatFieldType ft = new ScaledFloatFieldMapper.ScaledFloatFieldType("scaled_float", 100);
        Query scaledFloatQ = ft.rangeQuery(null, 0.1, true, false, MOCK_CONTEXT);
        assertThat(scaledFloatQ.toString(), containsString("scaled_float:[-9223372036854775808 TO 9]"));
        scaledFloatQ = ft.rangeQuery(null, 0.1, true, true, MOCK_CONTEXT);
        assertThat(scaledFloatQ.toString(), containsString("scaled_float:[-9223372036854775808 TO 10]"));
        scaledFloatQ = ft.rangeQuery(null, 0.095, true, false, MOCK_CONTEXT);
        assertThat(scaledFloatQ.toString(), containsString("scaled_float:[-9223372036854775808 TO 9]"));
        scaledFloatQ = ft.rangeQuery(null, 0.095, true, true, MOCK_CONTEXT);
        assertThat(scaledFloatQ.toString(), containsString("scaled_float:[-9223372036854775808 TO 9]"));
        scaledFloatQ = ft.rangeQuery(null, 0.105, true, false, MOCK_CONTEXT);
        assertThat(scaledFloatQ.toString(), containsString("scaled_float:[-9223372036854775808 TO 10]"));
        scaledFloatQ = ft.rangeQuery(null, 0.105, true, true, MOCK_CONTEXT);
        assertThat(scaledFloatQ.toString(), containsString("scaled_float:[-9223372036854775808 TO 10]"));
        scaledFloatQ = ft.rangeQuery(null, 79.99, true, true, MOCK_CONTEXT);
        assertThat(scaledFloatQ.toString(), containsString("scaled_float:[-9223372036854775808 TO 7999]"));
    }

    public void testRoundsLowerBoundCorrectly() {
        ScaledFloatFieldMapper.ScaledFloatFieldType ft = new ScaledFloatFieldMapper.ScaledFloatFieldType("scaled_float", 100);
        Query scaledFloatQ = ft.rangeQuery(-0.1, null, false, true, MOCK_CONTEXT);
        assertThat(scaledFloatQ.toString(), containsString("scaled_float:[-9 TO 9223372036854775807]"));
        scaledFloatQ = ft.rangeQuery(-0.1, null, true, true, MOCK_CONTEXT);
        assertThat(scaledFloatQ.toString(), containsString("scaled_float:[-10 TO 9223372036854775807]"));
        scaledFloatQ = ft.rangeQuery(-0.095, null, false, true, MOCK_CONTEXT);
        assertThat(scaledFloatQ.toString(), containsString("scaled_float:[-9 TO 9223372036854775807]"));
        scaledFloatQ = ft.rangeQuery(-0.095, null, true, true, MOCK_CONTEXT);
        assertThat(scaledFloatQ.toString(), containsString("scaled_float:[-9 TO 9223372036854775807]"));
        scaledFloatQ = ft.rangeQuery(-0.105, null, false, true, MOCK_CONTEXT);
        assertThat(scaledFloatQ.toString(), containsString("scaled_float:[-10 TO 9223372036854775807]"));
        scaledFloatQ = ft.rangeQuery(-0.105, null, true, true, MOCK_CONTEXT);
        assertThat(scaledFloatQ.toString(), containsString("scaled_float:[-10 TO 9223372036854775807]"));
    }

    public void testValueForSearch() {
        ScaledFloatFieldMapper.ScaledFloatFieldType ft = new ScaledFloatFieldMapper.ScaledFloatFieldType(
            "scaled_float",
            0.1 + randomDouble() * 100
        );
        assertNull(ft.valueForDisplay(null));
        assertEquals(10 / ft.getScalingFactor(), ft.valueForDisplay(10L));
    }

    public void testFieldData() throws IOException {
        double scalingFactor = 0.1 + randomDouble() * 100;
        Directory dir = newDirectory();
        IndexWriter w = new IndexWriter(dir, new IndexWriterConfig(null));
        Document doc = new Document();
        doc.add(new SortedNumericDocValuesField("scaled_float1", 10));
        doc.add(new SortedNumericDocValuesField("scaled_float2", 5));
        doc.add(new SortedNumericDocValuesField("scaled_float2", 12));
        w.addDocument(doc);
        try (DirectoryReader reader = DirectoryReader.open(w)) {
            // single-valued
            ScaledFloatFieldMapper.ScaledFloatFieldType f1 = new ScaledFloatFieldMapper.ScaledFloatFieldType(
                "scaled_float1",
                scalingFactor
            );
            IndexNumericFieldData fielddata = (IndexNumericFieldData) f1.fielddataBuilder(FieldDataContext.noRuntimeFields("test"))
                .build(null, null);
            assertEquals(fielddata.getNumericType(), IndexNumericFieldData.NumericType.DOUBLE);
            LeafNumericFieldData leafFieldData = fielddata.load(reader.leaves().get(0));
            SortedNumericDoubleValues values = leafFieldData.getDoubleValues();
            assertTrue(values.advanceExact(0));
            assertEquals(1, values.docValueCount());
            assertEquals(10 / f1.getScalingFactor(), values.nextValue(), 10e-5);

            // multi-valued
            ScaledFloatFieldMapper.ScaledFloatFieldType f2 = new ScaledFloatFieldMapper.ScaledFloatFieldType(
                "scaled_float2",
                scalingFactor
            );
            fielddata = (IndexNumericFieldData) f2.fielddataBuilder(FieldDataContext.noRuntimeFields("test")).build(null, null);
            leafFieldData = fielddata.load(reader.leaves().get(0));
            values = leafFieldData.getDoubleValues();
            assertTrue(values.advanceExact(0));
            assertEquals(2, values.docValueCount());
            assertEquals(5 / f2.getScalingFactor(), values.nextValue(), 10e-5);
            assertEquals(12 / f2.getScalingFactor(), values.nextValue(), 10e-5);
        }
        IOUtils.close(w, dir);
    }

    public void testFetchSourceValue() throws IOException {
        MappedFieldType mapper = new ScaledFloatFieldMapper.Builder("field", false, false, null, null, null).scalingFactor(100)
            .build(MapperBuilderContext.root(false, false))
            .fieldType();
        assertEquals(List.of(3.14), fetchSourceValue(mapper, 3.1415926));
        assertEquals(List.of(3.14), fetchSourceValue(mapper, "3.1415"));
        assertEquals(List.of(), fetchSourceValue(mapper, ""));

        MappedFieldType nullValueMapper = new ScaledFloatFieldMapper.Builder("field", false, false, null, null, null).scalingFactor(100)
            .nullValue(2.71)
            .build(MapperBuilderContext.root(false, false))
            .fieldType();
        assertEquals(List.of(2.71), fetchSourceValue(nullValueMapper, ""));
    }
}<|MERGE_RESOLUTION|>--- conflicted
+++ resolved
@@ -11,7 +11,6 @@
 
 import org.apache.lucene.document.Document;
 import org.apache.lucene.document.DoublePoint;
-import org.apache.lucene.document.LongField;
 import org.apache.lucene.document.LongPoint;
 import org.apache.lucene.document.SortedNumericDocValuesField;
 import org.apache.lucene.index.DirectoryReader;
@@ -48,11 +47,7 @@
         );
         double value = (randomDouble() * 2 - 1) * 10000;
         long scaledValue = Math.round(value * ft.getScalingFactor());
-<<<<<<< HEAD
-        assertEquals(LongField.newExactQuery("scaled_float", scaledValue), ft.termQuery(value, MOCK_CONTEXT));
-=======
         assertEquals(LongPoint.newExactQuery("scaled_float", scaledValue), ft.termQuery(value, MOCK_CONTEXT));
->>>>>>> f02a3c42
 
         MappedFieldType ft2 = new ScaledFloatFieldMapper.ScaledFloatFieldType("scaled_float", 0.1 + randomDouble() * 100, false);
         ElasticsearchException e2 = expectThrows(ElasticsearchException.class, () -> ft2.termQuery("42", MOCK_CONTEXT_DISALLOW_EXPENSIVE));
