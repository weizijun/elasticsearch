--- conflicted
+++ resolved
@@ -39,11 +39,7 @@
         ClusterService clusterService,
         ThreadPool threadPool,
         ActionFilters actionFilters,
-<<<<<<< HEAD
         ProjectResolver projectResolver,
-        IndexNameExpressionResolver indexNameExpressionResolver,
-=======
->>>>>>> 90bfdbc2
         MetadataCreateDataStreamService metadataCreateDataStreamService,
         SystemIndices systemIndices
     ) {
