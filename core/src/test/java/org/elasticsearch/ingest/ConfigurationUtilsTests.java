/*
 * Licensed to Elasticsearch under one or more contributor
 * license agreements. See the NOTICE file distributed with
 * this work for additional information regarding copyright
 * ownership. Elasticsearch licenses this file to you under
 * the Apache License, Version 2.0 (the "License"); you may
 * not use this file except in compliance with the License.
 * You may obtain a copy of the License at
 *
 *    http://www.apache.org/licenses/LICENSE-2.0
 *
 * Unless required by applicable law or agreed to in writing,
 * software distributed under the License is distributed on an
 * "AS IS" BASIS, WITHOUT WARRANTIES OR CONDITIONS OF ANY
 * KIND, either express or implied.  See the License for the
 * specific language governing permissions and limitations
 * under the License.
 */

package org.elasticsearch.ingest;

import java.util.ArrayList;
import java.util.Arrays;
import java.util.Collections;
import java.util.HashMap;
import java.util.List;
import java.util.Map;

import org.elasticsearch.ElasticsearchParseException;
import org.elasticsearch.cluster.service.ClusterService;
import org.elasticsearch.script.ScriptService;
import org.elasticsearch.test.ESTestCase;
import org.junit.Before;

import static org.hamcrest.Matchers.equalTo;
import static org.hamcrest.Matchers.sameInstance;
import static org.mockito.Mockito.mock;


public class ConfigurationUtilsTests extends ESTestCase {
    private Map<String, Object> config;

    @Before
    public void setConfig() {
        config = new HashMap<>();
        config.put("foo", "bar");
        config.put("boolVal", true);
        config.put("null", null);
        config.put("arr", Arrays.asList("1", "2", "3"));
        List<Integer> list = new ArrayList<>();
        list.add(2);
        config.put("int", list);
        config.put("ip", "127.0.0.1");
        Map<String, Object> fizz = new HashMap<>();
        fizz.put("buzz", "hello world");
        config.put("fizz", fizz);
    }

    public void testReadStringProperty() {
        String val = ConfigurationUtils.readStringProperty(null, null, config, "foo");
        assertThat(val, equalTo("bar"));
    }

    public void testReadStringPropertyInvalidType() {
        try {
            ConfigurationUtils.readStringProperty(null, null, config, "arr");
        } catch (ElasticsearchParseException e) {
            assertThat(e.getMessage(), equalTo("[arr] property isn't a string, but of type [java.util.Arrays$ArrayList]"));
        }
    }

    public void testReadBooleanProperty() {
        Boolean val = ConfigurationUtils.readBooleanProperty(null, null, config, "boolVal", false);
        assertThat(val, equalTo(true));
    }

    public void testReadNullBooleanProperty() {
        Boolean val = ConfigurationUtils.readBooleanProperty(null, null, config, "null", false);
        assertThat(val, equalTo(false));
    }

    public void testReadBooleanPropertyInvalidType() {
        try {
            ConfigurationUtils.readBooleanProperty(null, null, config, "arr", true);
        } catch (ElasticsearchParseException e) {
            assertThat(e.getMessage(), equalTo("[arr] property isn't a boolean, but of type [java.util.Arrays$ArrayList]"));
        }
    }

    // TODO(talevy): Issue with generics. This test should fail, "int" is of type List<Integer>
    public void testOptional_InvalidType() {
        List<String> val = ConfigurationUtils.readList(null, null, config, "int");
        assertThat(val, equalTo(Collections.singletonList(2)));
    }

    public void testReadProcessors() throws Exception {
        Processor processor = mock(Processor.class);
<<<<<<< HEAD
        Map<String, Processor.Factory> registry =
            Collections.singletonMap("test_processor", (factories, config) -> processor);
=======
        ProcessorsRegistry.Builder builder = new ProcessorsRegistry.Builder();
        builder.registerProcessor("test_processor", (registry) -> (tag, config) -> processor);
        ProcessorsRegistry registry = builder.build(mock(ScriptService.class), mock(ClusterService.class));

>>>>>>> d24cc65c

        List<Map<String, Map<String, Object>>> config = new ArrayList<>();
        Map<String, Object> emptyConfig = Collections.emptyMap();
        config.add(Collections.singletonMap("test_processor", emptyConfig));
        config.add(Collections.singletonMap("test_processor", emptyConfig));

        List<Processor> result = ConfigurationUtils.readProcessorConfigs(config, registry);
        assertThat(result.size(), equalTo(2));
        assertThat(result.get(0), sameInstance(processor));
        assertThat(result.get(1), sameInstance(processor));

        config.add(Collections.singletonMap("unknown_processor", emptyConfig));
        try {
            ConfigurationUtils.readProcessorConfigs(config, registry);
            fail("exception expected");
        } catch (ElasticsearchParseException e) {
            assertThat(e.getMessage(), equalTo("No processor type exists with name [unknown_processor]"));
        }
    }

}<|MERGE_RESOLUTION|>--- conflicted
+++ resolved
@@ -95,15 +95,8 @@
 
     public void testReadProcessors() throws Exception {
         Processor processor = mock(Processor.class);
-<<<<<<< HEAD
         Map<String, Processor.Factory> registry =
-            Collections.singletonMap("test_processor", (factories, config) -> processor);
-=======
-        ProcessorsRegistry.Builder builder = new ProcessorsRegistry.Builder();
-        builder.registerProcessor("test_processor", (registry) -> (tag, config) -> processor);
-        ProcessorsRegistry registry = builder.build(mock(ScriptService.class), mock(ClusterService.class));
-
->>>>>>> d24cc65c
+            Collections.singletonMap("test_processor", (factories, tag, config) -> processor);
 
         List<Map<String, Map<String, Object>>> config = new ArrayList<>();
         Map<String, Object> emptyConfig = Collections.emptyMap();
