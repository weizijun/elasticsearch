--- conflicted
+++ resolved
@@ -403,13 +403,8 @@
                 IndexRoutingTable.Builder indexRoutingTableBuilder = IndexRoutingTable.builder(index);
                 for (int i = 0; i < numShards; i++) {
                     indexRoutingTableBuilder.addIndexShard(
-<<<<<<< HEAD
-                            new IndexShardRoutingTable.Builder(new ShardId("test", i))
-                                    .addShard(TestShardRouting.newShardRouting("test", i, masterId, 1, true, ShardRoutingState.STARTED, shardVersions[shardIds[i]]))
-=======
                             new IndexShardRoutingTable.Builder(new ShardId(index, i))
-                                    .addShard(TestShardRouting.newShardRouting("test", i, masterId, true, ShardRoutingState.STARTED))
->>>>>>> b5aee207
+                                    .addShard(TestShardRouting.newShardRouting("test", i, masterId, 1, true, ShardRoutingState.STARTED))
                                     .build()
                     );
                 }
