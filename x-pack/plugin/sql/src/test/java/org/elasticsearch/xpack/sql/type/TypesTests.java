--- conflicted
+++ resolved
@@ -170,16 +170,11 @@
 
     public void testGeoField() {
         Map<String, EsField> mapping = loadMapping("mapping-geo.json");
-<<<<<<< HEAD
         assertThat(mapping.size(), is(2));
         EsField gp = mapping.get("location");
-        assertThat(gp.getDataType().esType, is("geo_point"));
+        assertThat(gp.getDataType().typeName, is("geo_point"));
         EsField gs = mapping.get("site");
-        assertThat(gs.getDataType().esType, is("geo_shape"));
-=======
-        EsField dt = mapping.get("location");
-        assertThat(dt.getDataType().typeName, is("unsupported"));
->>>>>>> 7f1de4f4
+        assertThat(gs.getDataType().typeName, is("geo_shape"));
     }
 
     public void testIpField() {
