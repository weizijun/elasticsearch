--- conflicted
+++ resolved
@@ -41,11 +41,8 @@
 import org.elasticsearch.xpack.core.action.XPackUsageAction;
 import org.elasticsearch.xpack.core.beats.BeatsFeatureSetUsage;
 import org.elasticsearch.xpack.core.ccr.AutoFollowMetadata;
-<<<<<<< HEAD
+import org.elasticsearch.xpack.core.ccr.CCRFeatureSet;
 import org.elasticsearch.xpack.core.dataframe.DataFrameFeatureSetUsage;
-=======
-import org.elasticsearch.xpack.core.ccr.CCRFeatureSet;
->>>>>>> 2b6e6c07
 import org.elasticsearch.xpack.core.deprecation.DeprecationInfoAction;
 import org.elasticsearch.xpack.core.graph.GraphFeatureSetUsage;
 import org.elasticsearch.xpack.core.graph.action.GraphExploreAction;
@@ -105,7 +102,6 @@
 import org.elasticsearch.xpack.core.ml.action.IsolateDatafeedAction;
 import org.elasticsearch.xpack.core.ml.action.KillProcessAction;
 import org.elasticsearch.xpack.core.ml.action.MlInfoAction;
-import org.elasticsearch.xpack.core.ml.action.MlUpgradeAction;
 import org.elasticsearch.xpack.core.ml.action.OpenJobAction;
 import org.elasticsearch.xpack.core.ml.action.PersistJobAction;
 import org.elasticsearch.xpack.core.ml.action.PostCalendarEventsAction;
@@ -117,12 +113,8 @@
 import org.elasticsearch.xpack.core.ml.action.PutFilterAction;
 import org.elasticsearch.xpack.core.ml.action.PutJobAction;
 import org.elasticsearch.xpack.core.ml.action.RevertModelSnapshotAction;
-<<<<<<< HEAD
-import org.elasticsearch.xpack.core.ml.action.RunAnalyticsAction;
-=======
 import org.elasticsearch.xpack.core.ml.action.SetUpgradeModeAction;
 import org.elasticsearch.xpack.core.ml.action.StartDataFrameAnalyticsAction;
->>>>>>> 2b6e6c07
 import org.elasticsearch.xpack.core.ml.action.StartDatafeedAction;
 import org.elasticsearch.xpack.core.ml.action.StopDatafeedAction;
 import org.elasticsearch.xpack.core.ml.action.UpdateCalendarJobAction;
@@ -309,16 +301,11 @@
                 PostCalendarEventsAction.INSTANCE,
                 PersistJobAction.INSTANCE,
                 FindFileStructureAction.INSTANCE,
-<<<<<<< HEAD
-                RunAnalyticsAction.INSTANCE,
-                MlUpgradeAction.INSTANCE,
-=======
                 SetUpgradeModeAction.INSTANCE,
                 PutDataFrameAnalyticsAction.INSTANCE,
                 GetDataFrameAnalyticsAction.INSTANCE,
                 GetDataFrameAnalyticsStatsAction.INSTANCE,
                 StartDataFrameAnalyticsAction.INSTANCE,
->>>>>>> 2b6e6c07
                 // security
                 ClearRealmCacheAction.INSTANCE,
                 ClearRolesCacheAction.INSTANCE,
