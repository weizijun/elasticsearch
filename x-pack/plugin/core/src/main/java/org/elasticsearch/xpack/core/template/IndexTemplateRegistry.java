--- conflicted
+++ resolved
@@ -401,11 +401,7 @@
                     }
                 } else if (Objects.isNull(currentTemplate)) {
                     logger.debug("adding composable template [{}] for [{}], because it doesn't exist", templateName, getOrigin());
-<<<<<<< HEAD
-                    putComposableTemplate(projectMetadata, templateName, newTemplate.getValue(), creationCheck, false);
-=======
-                    putComposableTemplate(state, templateName, newTemplate.getValue(), creationCheck);
->>>>>>> 5f6e2582
+                    putComposableTemplate(projectMetadata, templateName, newTemplate.getValue(), creationCheck);
                 } else if (Objects.isNull(currentTemplate.version()) || newTemplate.getValue().version() > currentTemplate.version()) {
                     // IndexTemplateConfig now enforces templates contain a `version` property, so if the template doesn't have one we can
                     // safely assume it's an old version of the template.
@@ -416,11 +412,7 @@
                         currentTemplate.version(),
                         newTemplate.getValue().version()
                     );
-<<<<<<< HEAD
-                    putComposableTemplate(projectMetadata, templateName, newTemplate.getValue(), creationCheck, true);
-=======
-                    putComposableTemplate(state, templateName, newTemplate.getValue(), creationCheck);
->>>>>>> 5f6e2582
+                    putComposableTemplate(projectMetadata, templateName, newTemplate.getValue(), creationCheck);
                 } else {
                     creationCheck.set(false);
                     logger.trace(
@@ -445,13 +437,8 @@
      * requires automatic rollover after index template upgrades (see {@link #applyRolloverAfterTemplateV2Update()}), this method also
      * verifies that the installed components templates are of the right version.
      */
-<<<<<<< HEAD
     private boolean componentTemplatesInstalled(ProjectMetadata projectMetadata, ComposableIndexTemplate indexTemplate) {
-        if (applyRolloverAfterTemplateV2Upgrade() == false) {
-=======
-    private boolean componentTemplatesInstalled(ClusterState state, ComposableIndexTemplate indexTemplate) {
         if (applyRolloverAfterTemplateV2Update() == false) {
->>>>>>> 5f6e2582
             // component templates and index templates can be updated independently, we only need to know that the required component
             // templates are available
             return projectMetadata.componentTemplates().keySet().containsAll(indexTemplate.getRequiredComponentTemplates());
@@ -562,13 +549,8 @@
                     @Override
                     public void onResponse(AcknowledgedResponse response) {
                         if (response.isAcknowledged()) {
-<<<<<<< HEAD
-                            if (isUpgrade && applyRolloverAfterTemplateV2Upgrade()) {
-                                invokeRollover(projectMetadata, templateName, indexTemplate, creationCheck);
-=======
                             if (applyRolloverAfterTemplateV2Update()) {
-                                invokeRollover(state, templateName, indexTemplate, () -> creationCheck.set((false)));
->>>>>>> 5f6e2582
+                                invokeRollover(projectMetadata, templateName, indexTemplate, () -> creationCheck.set((false)));
                             } else {
                                 creationCheck.set(false);
                             }
@@ -814,19 +796,7 @@
     ) {
         final Executor executor = threadPool.generic();
         executor.execute(() -> {
-<<<<<<< HEAD
             List<String> rolloverTargets = findRolloverTargetDataStreams(projectMetadata, templateName, indexTemplate);
-            if (rolloverTargets.isEmpty() == false) {
-                GroupedActionListener<RolloverResponse> groupedActionListener = new GroupedActionListener<>(
-                    rolloverTargets.size(),
-                    new ActionListener<>() {
-                        @Override
-                        public void onResponse(Collection<RolloverResponse> rolloverResponses) {
-                            creationCheck.set(false);
-                            onRolloversBulkResponse(rolloverResponses);
-                        }
-=======
-            List<String> rolloverTargets = findRolloverTargetDataStreams(state, templateName, indexTemplate);
             if (rolloverTargets.isEmpty()) {
                 runAfter.run();
                 return;
@@ -839,7 +809,6 @@
                         runAfter.run();
                         onRolloversBulkResponse(rolloverResponses);
                     }
->>>>>>> 5f6e2582
 
                     @Override
                     public void onFailure(Exception e) {
@@ -907,11 +876,8 @@
             .stream()
             // Limit to checking data streams that match any of the index template's index patterns
             .filter(ds -> indexTemplate.indexPatterns().stream().anyMatch(pattern -> Regex.simpleMatch(pattern, ds.getName())))
-<<<<<<< HEAD
-            .filter(ds -> templateName.equals(MetadataIndexTemplateService.findV2Template(projectMetadata, ds.getName(), ds.isHidden())))
-=======
             .filter(ds -> {
-                final String dsTemplateName = MetadataIndexTemplateService.findV2Template(metadata, ds.getName(), ds.isHidden());
+                final String dsTemplateName = MetadataIndexTemplateService.findV2Template(projectMetadata, ds.getName(), ds.isHidden());
                 if (templateName.equals(dsTemplateName)) {
                     return true;
                 }
@@ -922,10 +888,9 @@
                 //
                 // Because of the second case, we must check if indexTemplate's priority is greater than the matching
                 // index template, in case it would take precedence after installation/update.
-                final ComposableIndexTemplate dsTemplate = metadata.templatesV2().get(dsTemplateName);
+                final ComposableIndexTemplate dsTemplate = projectMetadata.templatesV2().get(dsTemplateName);
                 return dsTemplate == null || indexTemplate.priorityOrZero() > dsTemplate.priorityOrZero();
             })
->>>>>>> 5f6e2582
             .map(DataStream::getName)
             .collect(Collectors.toList());
     }
