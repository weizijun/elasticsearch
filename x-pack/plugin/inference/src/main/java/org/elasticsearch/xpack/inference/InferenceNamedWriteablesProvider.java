--- conflicted
+++ resolved
@@ -123,11 +123,8 @@
         addCustomElandWriteables(namedWriteables);
         addAnthropicNamedWritables(namedWriteables);
         addAmazonBedrockNamedWriteables(namedWriteables);
-<<<<<<< HEAD
+        addEisNamedWriteables(namedWriteables);
         addAlibabaCloudSearchNamedWriteables(namedWriteables);
-=======
-        addEisNamedWriteables(namedWriteables);
->>>>>>> bceac553
 
         return namedWriteables;
     }
@@ -493,7 +490,6 @@
         );
     }
 
-<<<<<<< HEAD
     private static void addAlibabaCloudSearchNamedWriteables(List<NamedWriteableRegistry.Entry> namedWriteables) {
         namedWriteables.add(
             new NamedWriteableRegistry.Entry(
@@ -547,7 +543,6 @@
 
     }
 
-=======
     private static void addEisNamedWriteables(List<NamedWriteableRegistry.Entry> namedWriteables) {
         namedWriteables.add(
             new NamedWriteableRegistry.Entry(
@@ -557,5 +552,4 @@
             )
         );
     }
->>>>>>> bceac553
 }