/*
 * Copyright Elasticsearch B.V. and/or licensed to Elasticsearch B.V. under one
 * or more contributor license agreements. Licensed under the Elastic License;
 * you may not use this file except in compliance with the Elastic License.
 */
package org.elasticsearch.xpack.ml.integration;

import org.elasticsearch.Version;
import org.elasticsearch.action.index.IndexResponse;
import org.elasticsearch.action.search.SearchResponse;
import org.elasticsearch.cluster.ClusterName;
import org.elasticsearch.cluster.ClusterState;
import org.elasticsearch.cluster.ClusterStateUpdateTask;
import org.elasticsearch.cluster.metadata.IndexMetaData;
import org.elasticsearch.cluster.metadata.MetaData;
import org.elasticsearch.cluster.routing.IndexRoutingTable;
import org.elasticsearch.cluster.routing.IndexShardRoutingTable;
import org.elasticsearch.cluster.routing.RecoverySource;
import org.elasticsearch.cluster.routing.RoutingTable;
import org.elasticsearch.cluster.routing.ShardRouting;
import org.elasticsearch.cluster.routing.UnassignedInfo;
import org.elasticsearch.cluster.service.ClusterService;
import org.elasticsearch.common.settings.ClusterSettings;
import org.elasticsearch.common.settings.Settings;
import org.elasticsearch.common.xcontent.LoggingDeprecationHandler;
import org.elasticsearch.common.xcontent.NamedXContentRegistry;
import org.elasticsearch.common.xcontent.XContentFactory;
import org.elasticsearch.common.xcontent.XContentParser;
import org.elasticsearch.common.xcontent.XContentType;
import org.elasticsearch.index.Index;
import org.elasticsearch.index.query.QueryBuilders;
import org.elasticsearch.index.shard.ShardId;
import org.elasticsearch.xpack.core.ml.MlMetadata;
import org.elasticsearch.xpack.core.ml.datafeed.DatafeedConfig;
import org.elasticsearch.xpack.core.ml.job.config.Job;
import org.elasticsearch.xpack.core.ml.job.persistence.AnomalyDetectorsIndex;
import org.elasticsearch.xpack.core.ml.job.persistence.ElasticsearchMappings;
import org.elasticsearch.xpack.ml.MlConfigMigrationEligibilityCheck;
import org.elasticsearch.xpack.ml.MlConfigMigrator;
import org.elasticsearch.xpack.ml.MlSingleNodeTestCase;
import org.elasticsearch.xpack.ml.datafeed.persistence.DatafeedConfigProvider;
import org.elasticsearch.xpack.ml.job.persistence.JobConfigProvider;
import org.junit.Before;

import java.io.IOException;
import java.io.InputStream;
import java.util.Arrays;
import java.util.Collections;
import java.util.HashSet;
import java.util.List;
import java.util.Set;
import java.util.concurrent.atomic.AtomicReference;

import static org.elasticsearch.xpack.core.ml.job.config.JobTests.buildJobBuilder;
import static org.hamcrest.Matchers.empty;
import static org.hamcrest.Matchers.greaterThan;
import static org.hamcrest.Matchers.hasSize;
import static org.hamcrest.Matchers.is;
import static org.mockito.Matchers.eq;
import static org.mockito.Mockito.any;
import static org.mockito.Mockito.doAnswer;
import static org.mockito.Mockito.mock;
import static org.mockito.Mockito.when;

public class MlConfigMigratorIT extends MlSingleNodeTestCase {

    private ClusterService clusterService;

    @Before
    public void setUpTests() {
        clusterService = mock(ClusterService.class);
        ClusterSettings clusterSettings = new ClusterSettings(nodeSettings(), new HashSet<>(Collections.singletonList(
                MlConfigMigrationEligibilityCheck.ENABLE_CONFIG_MIGRATION)));
        when(clusterService.getClusterSettings()).thenReturn(clusterSettings);
    }

    public void testWriteConfigToIndex() throws InterruptedException {

        final String indexJobId =  "job-already-migrated";
        // Add a job to the index
        JobConfigProvider jobConfigProvider = new JobConfigProvider(client());
        Job indexJob = buildJobBuilder(indexJobId).build();
        // Same as index job but has extra fields in its custom settings
        // which will be used to check the config was overwritten
        Job migratedJob = MlConfigMigrator.updateJobForMigration(indexJob);

        AtomicReference<Exception> exceptionHolder = new AtomicReference<>();
        AtomicReference<IndexResponse> indexResponseHolder = new AtomicReference<>();
        // put a job representing a previously migrated job
        blockingCall(actionListener -> jobConfigProvider.putJob(migratedJob, actionListener), indexResponseHolder, exceptionHolder);

        MlConfigMigrator mlConfigMigrator = new MlConfigMigrator(nodeSettings(), client(), clusterService);

        AtomicReference<Set<String>> failedIdsHolder = new AtomicReference<>();
        Job foo = buildJobBuilder("foo").build();
        // try to write foo and 'job-already-migrated' which does not have the custom setting field
        assertNull(indexJob.getCustomSettings());

        blockingCall(actionListener -> mlConfigMigrator.writeConfigToIndex(Collections.emptyList(),
                Arrays.asList(indexJob, foo), actionListener),
                failedIdsHolder, exceptionHolder);

        assertNull(exceptionHolder.get());
        assertThat(failedIdsHolder.get(), empty());

        // Check job foo has been indexed and job-already-migrated has been overwritten
        AtomicReference<List<Job.Builder>> jobsHolder = new AtomicReference<>();
        blockingCall(actionListener -> jobConfigProvider.expandJobs("*", true, false, actionListener),
                jobsHolder, exceptionHolder);

        assertNull(exceptionHolder.get());
        assertThat(jobsHolder.get(), hasSize(2));
        Job fooJob = jobsHolder.get().get(0).build();
        assertEquals("foo", fooJob.getId());
        // this job won't have been marked as migrated as calling
        // MlConfigMigrator.writeConfigToIndex directly does not do that
        assertNull(fooJob.getCustomSettings());
        Job alreadyMigratedJob = jobsHolder.get().get(1).build();
        assertEquals("job-already-migrated", alreadyMigratedJob.getId());
        assertNull(alreadyMigratedJob.getCustomSettings());
    }

    public void testMigrateConfigs() throws InterruptedException, IOException {
        // and jobs and datafeeds clusterstate
        MlMetadata.Builder mlMetadata = new MlMetadata.Builder();
        mlMetadata.putJob(buildJobBuilder("job-foo").build(), false);
        mlMetadata.putJob(buildJobBuilder("job-bar").build(), false);
        DatafeedConfig.Builder builder = new DatafeedConfig.Builder("df-1", "job-foo");
        builder.setIndices(Collections.singletonList("beats*"));
        mlMetadata.putDatafeed(builder.build(), Collections.emptyMap());

        MetaData.Builder metaData = MetaData.builder();
        RoutingTable.Builder routingTable = RoutingTable.builder();
        addMlConfigIndex(metaData, routingTable);
        ClusterState clusterState = ClusterState.builder(new ClusterName("_name"))
                .metaData(metaData.putCustom(MlMetadata.TYPE, mlMetadata.build()))
                .routingTable(routingTable.build())
                .build();

        doAnswer(invocation -> {
                ClusterStateUpdateTask listener = (ClusterStateUpdateTask) invocation.getArguments()[1];
                listener.clusterStateProcessed("source", mock(ClusterState.class), mock(ClusterState.class));
                return null;
        }).when(clusterService).submitStateUpdateTask(eq("remove-migrated-ml-configs"), any());

        AtomicReference<Exception> exceptionHolder = new AtomicReference<>();
        AtomicReference<Boolean> responseHolder = new AtomicReference<>();

        // do the migration
        MlConfigMigrator mlConfigMigrator = new MlConfigMigrator(nodeSettings(), client(), clusterService);
        // the first time this is called mlmetadata will be snap-shotted
        blockingCall(actionListener -> mlConfigMigrator.migrateConfigsWithoutTasks(clusterState, actionListener),
                responseHolder, exceptionHolder);

        assertNull(exceptionHolder.get());
        assertTrue(responseHolder.get());
        assertSnapshot(mlMetadata.build());

        // check the jobs have been migrated
        AtomicReference<List<Job.Builder>> jobsHolder = new AtomicReference<>();
        JobConfigProvider jobConfigProvider = new JobConfigProvider(client());
        blockingCall(actionListener -> jobConfigProvider.expandJobs("*", true, true, actionListener),
                jobsHolder, exceptionHolder);

        assertNull(exceptionHolder.get());
        assertThat(jobsHolder.get(), hasSize(2));
        assertTrue(jobsHolder.get().get(0).build().getCustomSettings().containsKey(MlConfigMigrator.MIGRATED_FROM_VERSION));
        assertEquals("job-bar", jobsHolder.get().get(0).build().getId());
        assertTrue(jobsHolder.get().get(1).build().getCustomSettings().containsKey(MlConfigMigrator.MIGRATED_FROM_VERSION));
        assertEquals("job-foo", jobsHolder.get().get(1).build().getId());

        // check datafeeds are migrated
        DatafeedConfigProvider datafeedConfigProvider = new DatafeedConfigProvider(client(), xContentRegistry());
        AtomicReference<List<DatafeedConfig.Builder>> datafeedsHolder = new AtomicReference<>();
        blockingCall(actionListener -> datafeedConfigProvider.expandDatafeedConfigs("*", true, actionListener),
                datafeedsHolder, exceptionHolder);

        assertNull(exceptionHolder.get());
        assertThat(datafeedsHolder.get(), hasSize(1));
        assertEquals("df-1", datafeedsHolder.get().get(0).getId());
    }

    public void testMigrateConfigs_GivenLargeNumberOfJobsAndDatafeeds() throws InterruptedException {
        int jobCount = randomIntBetween(150, 201);
        int datafeedCount = randomIntBetween(150, jobCount);

        // and jobs and datafeeds clusterstate
        MlMetadata.Builder mlMetadata = new MlMetadata.Builder();
        for (int i = 0; i < jobCount; i++) {
            mlMetadata.putJob(buildJobBuilder("job-" + i).build(), false);
        }
        for (int i = 0; i < datafeedCount; i++) {
            DatafeedConfig.Builder builder = new DatafeedConfig.Builder("df-" + i, "job-" + i);
            builder.setIndices(Collections.singletonList("beats*"));
            mlMetadata.putDatafeed(builder.build(), Collections.emptyMap());
        }

        MetaData.Builder metaData = MetaData.builder();
        RoutingTable.Builder routingTable = RoutingTable.builder();
        addMlConfigIndex(metaData, routingTable);
        ClusterState clusterState = ClusterState.builder(new ClusterName("_name"))
                .metaData(metaData.putCustom(MlMetadata.TYPE, mlMetadata.build()))
                .routingTable(routingTable.build())
                .build();

        doAnswer(invocation -> {
            ClusterStateUpdateTask listener = (ClusterStateUpdateTask) invocation.getArguments()[1];
            listener.clusterStateProcessed("source", mock(ClusterState.class), mock(ClusterState.class));
            return null;
        }).when(clusterService).submitStateUpdateTask(eq("remove-migrated-ml-configs"), any());

        AtomicReference<Exception> exceptionHolder = new AtomicReference<>();
        AtomicReference<Boolean> responseHolder = new AtomicReference<>();

        // do the migration
        MlConfigMigrator mlConfigMigrator = new MlConfigMigrator(nodeSettings(), client(), clusterService);
        blockingCall(actionListener -> mlConfigMigrator.migrateConfigsWithoutTasks(clusterState, actionListener),
            responseHolder, exceptionHolder);

        assertNull(exceptionHolder.get());
        assertTrue(responseHolder.get());

        // check the jobs have been migrated
        AtomicReference<List<Job.Builder>> jobsHolder = new AtomicReference<>();
        JobConfigProvider jobConfigProvider = new JobConfigProvider(client());
        blockingCall(actionListener -> jobConfigProvider.expandJobs("*", true, true, actionListener),
            jobsHolder, exceptionHolder);

        assertNull(exceptionHolder.get());
        assertThat(jobsHolder.get(), hasSize(jobCount));

        // check datafeeds are migrated
        DatafeedConfigProvider datafeedConfigProvider = new DatafeedConfigProvider(client(), xContentRegistry());
        AtomicReference<List<DatafeedConfig.Builder>> datafeedsHolder = new AtomicReference<>();
        blockingCall(actionListener -> datafeedConfigProvider.expandDatafeedConfigs("*", true, actionListener),
            datafeedsHolder, exceptionHolder);

        assertNull(exceptionHolder.get());
        assertThat(datafeedsHolder.get(), hasSize(datafeedCount));
    }

    public void testMigrateConfigs_GivenNoJobsOrDatafeeds() throws InterruptedException {
        // Add empty ML metadata
        MlMetadata.Builder mlMetadata = new MlMetadata.Builder();
        ClusterState clusterState = ClusterState.builder(new ClusterName("_name"))
            .metaData(MetaData.builder()
                .putCustom(MlMetadata.TYPE, mlMetadata.build()))
            .build();

        AtomicReference<Exception> exceptionHolder = new AtomicReference<>();
        AtomicReference<Boolean> responseHolder = new AtomicReference<>();

        // do the migration
        MlConfigMigrator mlConfigMigrator = new MlConfigMigrator(nodeSettings(), client(), clusterService);
        blockingCall(actionListener -> mlConfigMigrator.migrateConfigsWithoutTasks(clusterState, actionListener),
            responseHolder, exceptionHolder);

        assertNull(exceptionHolder.get());
        assertFalse(responseHolder.get());
    }

    public void testMigrateConfigsWithoutTasks_GivenMigrationIsDisabled() throws InterruptedException {
        Settings settings = Settings.builder().put(nodeSettings())
                .put(MlConfigMigrationEligibilityCheck.ENABLE_CONFIG_MIGRATION.getKey(), false)
                .build();
        ClusterSettings clusterSettings = new ClusterSettings(settings, new HashSet<>(Collections.singletonList(
                MlConfigMigrationEligibilityCheck.ENABLE_CONFIG_MIGRATION)));
        when(clusterService.getClusterSettings()).thenReturn(clusterSettings);

        // and jobs and datafeeds clusterstate
        MlMetadata.Builder mlMetadata = new MlMetadata.Builder();
        mlMetadata.putJob(buildJobBuilder("job-foo").build(), false);
        mlMetadata.putJob(buildJobBuilder("job-bar").build(), false);
        DatafeedConfig.Builder builder = new DatafeedConfig.Builder("df-1", "job-foo");
        builder.setIndices(Collections.singletonList("beats*"));
        mlMetadata.putDatafeed(builder.build(), Collections.emptyMap());

        ClusterState clusterState = ClusterState.builder(new ClusterName("_name"))
                .metaData(MetaData.builder()
                        .putCustom(MlMetadata.TYPE, mlMetadata.build()))
                .build();

        AtomicReference<Exception> exceptionHolder = new AtomicReference<>();
        AtomicReference<Boolean> responseHolder = new AtomicReference<>();

        // do the migration
        MlConfigMigrator mlConfigMigrator = new MlConfigMigrator(settings, client(), clusterService);
        blockingCall(actionListener -> mlConfigMigrator.migrateConfigsWithoutTasks(clusterState, actionListener),
                responseHolder, exceptionHolder);

        assertNull(exceptionHolder.get());
        assertFalse(responseHolder.get());

        // check the jobs have not been migrated
        AtomicReference<List<Job.Builder>> jobsHolder = new AtomicReference<>();
        JobConfigProvider jobConfigProvider = new JobConfigProvider(client());
        blockingCall(actionListener -> jobConfigProvider.expandJobs("*", true, true, actionListener),
                jobsHolder, exceptionHolder);
        assertNull(exceptionHolder.get());
        assertThat(jobsHolder.get().isEmpty(), is(true));

        // check datafeeds have not been migrated
        DatafeedConfigProvider datafeedConfigProvider = new DatafeedConfigProvider(client(), xContentRegistry());
        AtomicReference<List<DatafeedConfig.Builder>> datafeedsHolder = new AtomicReference<>();
        blockingCall(actionListener -> datafeedConfigProvider.expandDatafeedConfigs("*", true, actionListener),
                datafeedsHolder, exceptionHolder);

        assertNull(exceptionHolder.get());
        assertThat(datafeedsHolder.get().isEmpty(), is(true));
    }

    public void assertSnapshot(MlMetadata expectedMlMetadata) throws IOException {
<<<<<<< HEAD
        client().admin().indices().prepareRefresh(AnomalyDetectorsIndex.jobStateIndexPattern()).execute();
=======
        client().admin().indices().prepareRefresh(AnomalyDetectorsIndex.jobStateIndexPattern()).get();
>>>>>>> d48cbde9
        SearchResponse searchResponse = client()
            .prepareSearch(AnomalyDetectorsIndex.jobStateIndexPattern())
            .setTypes(ElasticsearchMappings.DOC_TYPE)
            .setSize(1)
            .setQuery(QueryBuilders.idsQuery().addIds("ml-config"))
            .get();

        assertThat(searchResponse.getHits().getHits().length, greaterThan(0));

        try (InputStream stream = searchResponse.getHits().getAt(0).getSourceRef().streamInput();
             XContentParser parser = XContentFactory.xContent(XContentType.JSON)
                     .createParser(NamedXContentRegistry.EMPTY, LoggingDeprecationHandler.INSTANCE, stream)) {
            MlMetadata recoveredMeta = MlMetadata.LENIENT_PARSER.apply(parser, null).build();
            assertEquals(expectedMlMetadata, recoveredMeta);
        }
    }

    private void addMlConfigIndex(MetaData.Builder metaData, RoutingTable.Builder routingTable) {
        IndexMetaData.Builder indexMetaData = IndexMetaData.builder(AnomalyDetectorsIndex.configIndexName());
        indexMetaData.settings(Settings.builder()
                .put(IndexMetaData.SETTING_VERSION_CREATED, Version.CURRENT)
                .put(IndexMetaData.SETTING_NUMBER_OF_SHARDS, 1)
                .put(IndexMetaData.SETTING_NUMBER_OF_REPLICAS, 0)
        );
        metaData.put(indexMetaData);
        Index index = new Index(AnomalyDetectorsIndex.configIndexName(), "_uuid");
        ShardId shardId = new ShardId(index, 0);
        ShardRouting shardRouting = ShardRouting.newUnassigned(shardId, true, RecoverySource.EmptyStoreRecoverySource.INSTANCE,
                new UnassignedInfo(UnassignedInfo.Reason.INDEX_CREATED, ""));
        shardRouting = shardRouting.initialize("node_id", null, 0L);
        shardRouting = shardRouting.moveToStarted();
        routingTable.add(IndexRoutingTable.builder(index)
                .addIndexShard(new IndexShardRoutingTable.Builder(shardId).addShard(shardRouting).build()));
    }

    public void testConfigIndexIsCreated() throws Exception {
        // and jobs and datafeeds clusterstate
        MlMetadata.Builder mlMetadata = new MlMetadata.Builder();
        mlMetadata.putJob(buildJobBuilder("job-foo").build(), false);

        ClusterState clusterState = ClusterState.builder(new ClusterName("_name"))
                .metaData(MetaData.builder().putCustom(MlMetadata.TYPE, mlMetadata.build()))
                .build();

        AtomicReference<Exception> exceptionHolder = new AtomicReference<>();
        AtomicReference<Boolean> responseHolder = new AtomicReference<>();
        MlConfigMigrator mlConfigMigrator = new MlConfigMigrator(nodeSettings(), client(), clusterService);

        // if the cluster state has a job config and the index does not
        // exist it should be created
        blockingCall(actionListener -> mlConfigMigrator.migrateConfigsWithoutTasks(clusterState, actionListener),
                responseHolder, exceptionHolder);

        assertBusy(() -> assertTrue(configIndexExists()));
    }

    private boolean configIndexExists() {
        return client().admin().indices().prepareExists(AnomalyDetectorsIndex.configIndexName()).get().isExists();
    }
}

<|MERGE_RESOLUTION|>--- conflicted
+++ resolved
@@ -310,11 +310,7 @@
     }
 
     public void assertSnapshot(MlMetadata expectedMlMetadata) throws IOException {
-<<<<<<< HEAD
-        client().admin().indices().prepareRefresh(AnomalyDetectorsIndex.jobStateIndexPattern()).execute();
-=======
         client().admin().indices().prepareRefresh(AnomalyDetectorsIndex.jobStateIndexPattern()).get();
->>>>>>> d48cbde9
         SearchResponse searchResponse = client()
             .prepareSearch(AnomalyDetectorsIndex.jobStateIndexPattern())
             .setTypes(ElasticsearchMappings.DOC_TYPE)
