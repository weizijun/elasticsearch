---
"Return empty object if field doesn't exist, but type and index do":
  - skip:
      version: " - 6.99.99"
<<<<<<< HEAD
      reason: types are required in requests before 7.0.0
=======
      reason: include_type_name defaults to true before 7.0
>>>>>>> d48cbde9
  - do:
        indices.create:
          include_type_name: false
          index: test_index
          body:
            mappings:
              properties:
                text:
                  type:     text
                  analyzer: whitespace

  - do:
      indices.get_field_mapping:
        index: test_index
        fields: not_existent

  - match: { 'test_index.mappings': {}}<|MERGE_RESOLUTION|>--- conflicted
+++ resolved
@@ -2,11 +2,7 @@
 "Return empty object if field doesn't exist, but type and index do":
   - skip:
       version: " - 6.99.99"
-<<<<<<< HEAD
-      reason: types are required in requests before 7.0.0
-=======
       reason: include_type_name defaults to true before 7.0
->>>>>>> d48cbde9
   - do:
         indices.create:
           include_type_name: false
