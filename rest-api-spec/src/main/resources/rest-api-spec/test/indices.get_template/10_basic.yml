setup:
  - skip:
      version: " - 6.99.99"
<<<<<<< HEAD
      reason: include_type_name is not supported before 7.0.0
=======
      reason: include_type_name defaults to true before 7.0.0
>>>>>>> d48cbde9
  - do:
      indices.put_template:
        name: test
        body:
          index_patterns: test-*
          settings:
            number_of_shards:   1
            number_of_replicas: 0
          mappings:
<<<<<<< HEAD
            _doc:
              properties:
                field:
                  type: keyword
=======
            properties:
              field:
                type: keyword
>>>>>>> d48cbde9

---
"Get template":

  - do:
      indices.get_template:
        include_type_name: false
        name: test

  - match: {test.index_patterns: ["test-*"]}
  - match: {test.settings: {index: {number_of_shards: '1', number_of_replicas: '0'}}}
  - match: {test.mappings: {properties: {field: {type: keyword}}}}

---
"Get template with no mappings":

  - do:
      indices.put_template:
        name: test_no_mappings
        body:
          index_patterns: test-*
          settings:
            number_of_shards:   1
            number_of_replicas: 0

  - do:
      indices.get_template:
<<<<<<< HEAD
        include_type_name: false
=======
>>>>>>> d48cbde9
        name: test_no_mappings

  - match: {test_no_mappings.index_patterns: ["test-*"]}
  - match: {test_no_mappings.settings: {index: {number_of_shards: '1', number_of_replicas: '0'}}}
  - match: {test_no_mappings.mappings: {}}

---
"Get all templates":

  - do:
      indices.put_template:
        name: test2
        body:
          index_patterns: test2-*
          settings:
            number_of_shards:   1

  - do:
      indices.get_template: {}

  - match: {test.index_patterns: ["test-*"]}
  - match: {test2.index_patterns: ["test2-*"]}

---
"Get template with local flag":

  - do:
      indices.get_template:
        name: test
        local: true

  - is_true: test

---
"Get template with flat settings and master timeout":

  - do:
      indices.get_template:
        name: test
        flat_settings: true
        master_timeout: 1m

  - match: {test.settings: {index.number_of_shards: '1', index.number_of_replicas: '0'}}<|MERGE_RESOLUTION|>--- conflicted
+++ resolved
@@ -1,11 +1,7 @@
 setup:
   - skip:
       version: " - 6.99.99"
-<<<<<<< HEAD
-      reason: include_type_name is not supported before 7.0.0
-=======
       reason: include_type_name defaults to true before 7.0.0
->>>>>>> d48cbde9
   - do:
       indices.put_template:
         name: test
@@ -15,23 +11,15 @@
             number_of_shards:   1
             number_of_replicas: 0
           mappings:
-<<<<<<< HEAD
-            _doc:
-              properties:
-                field:
-                  type: keyword
-=======
             properties:
               field:
                 type: keyword
->>>>>>> d48cbde9
 
 ---
 "Get template":
 
   - do:
       indices.get_template:
-        include_type_name: false
         name: test
 
   - match: {test.index_patterns: ["test-*"]}
@@ -52,10 +40,6 @@
 
   - do:
       indices.get_template:
-<<<<<<< HEAD
-        include_type_name: false
-=======
->>>>>>> d48cbde9
         name: test_no_mappings
 
   - match: {test_no_mappings.index_patterns: ["test-*"]}
