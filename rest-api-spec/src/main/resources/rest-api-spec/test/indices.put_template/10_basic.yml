---
"Put template":
  - skip:
      version: " - 6.99.99"
<<<<<<< HEAD
      reason:  include_type_name is not supported before 7.0.0
=======
      reason:  include_type_name defaults to true before 7.0.0
>>>>>>> d48cbde9

  - do:
      indices.put_template:
        include_type_name: false
        name: test
        body:
          index_patterns: test-*
          settings:
            number_of_shards:   1
            number_of_replicas: 0
          mappings:
            properties:
              field:
                type: keyword

  - do:
      indices.get_template:
        include_type_name: false
        name: test
        flat_settings: true

  - match: {test.index_patterns: ["test-*"]}
  - match: {test.settings: {index.number_of_shards: '1', index.number_of_replicas: '0'}}
  - match: {test.mappings: {properties: {field: {type: keyword}}}}

---
"Put multiple template":
  - skip:
      version: " - 6.99.99"
<<<<<<< HEAD
      reason:  include_type_name was introduced in 7.0.0
=======
      reason:  include_type_name defaults to true before 7.0.0
>>>>>>> d48cbde9

  - do:
      indices.put_template:
        include_type_name: false
        name: test
        body:
          index_patterns: [test-*, test2-*]
          settings:
            number_of_shards:   1
            number_of_replicas: 0
          mappings:
            properties:
              field:
                type: text

  - do:
      indices.get_template:
        include_type_name: false
        name: test
        flat_settings: true

  - match: {test.index_patterns: ["test-*", "test2-*"]}
  - match: {test.settings: {index.number_of_shards: '1', index.number_of_replicas: '0'}}
  - match: {test.mappings: {properties: {field: {type: text}}}}

---
"Put template with empty mappings":
  - skip:
      version: " - 6.99.99"
<<<<<<< HEAD
      reason:  include_type_name was introduced in 7.0.0

  - do:
      indices.put_template:
        include_type_name: false
=======
      reason:  include_type_name defaults to true before 7.0.0

  - do:
      indices.put_template:
>>>>>>> d48cbde9
        name: test
        body:
          index_patterns: test-*
          settings:
            number_of_shards:   1
            number_of_replicas: 0
          mappings: {}

  - do:
      indices.get_template:
<<<<<<< HEAD
        include_type_name: false
=======
>>>>>>> d48cbde9
        name: test
        flat_settings: true

  - match: {test.mappings: {}}

---
"Put template with aliases":

  - do:
      indices.put_template:
        name: test
        body:
          index_patterns: test-*
          aliases:
            test_alias: {}
            test_blias: { routing: b }
            test_clias: { filter: { term: { user: kimchy }}}

  - do:
      indices.get_template:
        name: test

  - match:  { test.index_patterns: ["test-*"] }
  - length: { test.aliases: 3 }
  - is_true: test.aliases.test_alias
  - match: { test.aliases.test_blias.index_routing: "b" }
  - match: { test.aliases.test_blias.search_routing: "b" }
  - match: { test.aliases.test_clias.filter.term.user: "kimchy" }

---
"Put template create":

  - do:
      indices.put_template:
        name: test
        create: true
        body:
          index_patterns: test-*
          settings:
            number_of_shards:   1
            number_of_replicas: 0

  - do:
      indices.get_template:
        name: test
        flat_settings: true

  - match: {test.index_patterns: ["test-*"]}
  - match: {test.settings: {index.number_of_shards: '1', index.number_of_replicas: '0'}}

  - do:
      catch: bad_request
      indices.put_template:
        name: test
        create: true
        body:
          index_patterns: test-*
          settings:
            number_of_shards:   1
            number_of_replicas: 0

---
"Test Put Versioned Template":

  - do:
      indices.put_template:
        name: "my_template"
        body: >
          {
            "version": 10,
            "index_patterns": "*",
            "settings": { "number_of_shards": 1 }
          }
  - match: { acknowledged: true }

  - do:
      indices.get_template:
        name: "my_template"
  - match: { my_template.version: 10 }

  # Lower version
  - do:
      indices.put_template:
        name: "my_template"
        body: >
          {
            "version": 9,
            "index_patterns": "*",
            "settings": { "number_of_shards": 1 }
          }
  - match: { acknowledged: true }

  - do:
      indices.get_template:
        name: "my_template"
  - match: { my_template.version: 9 }

  # Higher version
  - do:
      indices.put_template:
        name: "my_template"
        body: >
          {
            "version": 6789,
            "index_patterns": "*",
            "settings": { "number_of_shards": 1 }
          }
  - match: { acknowledged: true }

  - do:
      indices.get_template:
        name: "my_template"
  - match: { my_template.version: 6789 }

  # No version
  - do:
      indices.put_template:
        name: "my_template"
        body: >
          {
            "index_patterns": "*",
            "settings": { "number_of_shards": 1 }
          }
  - match: { acknowledged: true }

  - do:
      indices.get_template:
        name: "my_template"
  - is_false: my_template.version

  # Coming back with a version
  - do:
      indices.put_template:
        name: "my_template"
        body: >
          {
            "version": 5385,
            "index_patterns": "*",
            "settings": { "number_of_shards": 1 }
          }
  - match: { acknowledged: true }

  - do:
      indices.get_template:
        name: "my_template"
  - match: { my_template.version: 5385 }

  # Able to delete the versioned template
  - do:
      indices.delete_template:
        name: "my_template"
  - match: { acknowledged: true }

  - do:
      catch: missing
      indices.get_template:
        name: "my_template"

---
"Put index template without index_patterns":

  - do:
      catch: /index patterns are missing/
      indices.put_template:
        name: test
        body: {}<|MERGE_RESOLUTION|>--- conflicted
+++ resolved
@@ -2,15 +2,10 @@
 "Put template":
   - skip:
       version: " - 6.99.99"
-<<<<<<< HEAD
-      reason:  include_type_name is not supported before 7.0.0
-=======
       reason:  include_type_name defaults to true before 7.0.0
->>>>>>> d48cbde9
-
-  - do:
-      indices.put_template:
-        include_type_name: false
+
+  - do:
+      indices.put_template:
         name: test
         body:
           index_patterns: test-*
@@ -24,7 +19,6 @@
 
   - do:
       indices.get_template:
-        include_type_name: false
         name: test
         flat_settings: true
 
@@ -36,15 +30,10 @@
 "Put multiple template":
   - skip:
       version: " - 6.99.99"
-<<<<<<< HEAD
-      reason:  include_type_name was introduced in 7.0.0
-=======
       reason:  include_type_name defaults to true before 7.0.0
->>>>>>> d48cbde9
-
-  - do:
-      indices.put_template:
-        include_type_name: false
+
+  - do:
+      indices.put_template:
         name: test
         body:
           index_patterns: [test-*, test2-*]
@@ -58,7 +47,6 @@
 
   - do:
       indices.get_template:
-        include_type_name: false
         name: test
         flat_settings: true
 
@@ -70,18 +58,10 @@
 "Put template with empty mappings":
   - skip:
       version: " - 6.99.99"
-<<<<<<< HEAD
-      reason:  include_type_name was introduced in 7.0.0
-
-  - do:
-      indices.put_template:
-        include_type_name: false
-=======
       reason:  include_type_name defaults to true before 7.0.0
 
   - do:
       indices.put_template:
->>>>>>> d48cbde9
         name: test
         body:
           index_patterns: test-*
@@ -92,10 +72,6 @@
 
   - do:
       indices.get_template:
-<<<<<<< HEAD
-        include_type_name: false
-=======
->>>>>>> d48cbde9
         name: test
         flat_settings: true
 
