--- conflicted
+++ resolved
@@ -103,30 +103,14 @@
                 // Use Lucene defaults
                 final FSDirectory primaryDirectory = FSDirectory.open(location, lockFactory);
                 if (primaryDirectory instanceof MMapDirectory mMapDirectory) {
-<<<<<<< HEAD
+                    mMapDirectory = adjustSharedArenaGrouping(mMapDirectory);
                     return new HybridDirectory(lockFactory, setMMapFunctions(mMapDirectory, preLoadExtensions));
-=======
-                    mMapDirectory = adjustSharedArenaGrouping(mMapDirectory);
-                    Directory dir = new HybridDirectory(lockFactory, setPreload(mMapDirectory, preLoadExtensions));
-                    if (MADV_RANDOM_FEATURE_FLAG.isEnabled() == false) {
-                        dir = disableRandomAdvice(dir);
-                    }
-                    return dir;
->>>>>>> fb76bed3
                 } else {
                     return primaryDirectory;
                 }
             case MMAPFS:
-<<<<<<< HEAD
-                return setMMapFunctions(new MMapDirectory(location, lockFactory), preLoadExtensions);
-=======
                 MMapDirectory mMapDirectory = adjustSharedArenaGrouping(new MMapDirectory(location, lockFactory));
-                Directory dir = setPreload(mMapDirectory, preLoadExtensions);
-                if (MADV_RANDOM_FEATURE_FLAG.isEnabled() == false) {
-                    dir = disableRandomAdvice(dir);
-                }
-                return dir;
->>>>>>> fb76bed3
+                return setMMapFunctions(mMapDirectory, preLoadExtensions);
             case SIMPLEFS:
             case NIOFS:
                 return new NIOFSDirectory(location, lockFactory);
