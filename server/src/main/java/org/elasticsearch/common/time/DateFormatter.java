--- conflicted
+++ resolved
@@ -20,24 +20,18 @@
 package org.elasticsearch.common.time;
 
 import org.elasticsearch.ElasticsearchParseException;
-<<<<<<< HEAD
-=======
 import org.joda.time.DateTime;
->>>>>>> dad6f1c9
 
 import java.time.Instant;
 import java.time.ZoneId;
+import java.time.ZoneOffset;
 import java.time.ZonedDateTime;
 import java.time.format.DateTimeParseException;
 import java.time.temporal.TemporalAccessor;
 import java.util.Arrays;
 import java.util.Locale;
-<<<<<<< HEAD
-import java.util.Map;
 import java.util.Objects;
 import java.util.function.LongSupplier;
-=======
->>>>>>> dad6f1c9
 import java.util.stream.Collectors;
 
 public interface DateFormatter {
@@ -94,7 +88,8 @@
      * Return the given millis-since-epoch formatted with this format.
      */
     default String formatMillis(long millis) {
-        return format(Instant.ofEpochMilli(millis));
+        ZoneId zone = zone() != null ? zone() : ZoneOffset.UTC;
+        return format(Instant.ofEpochMilli(millis).atZone(zone));
     }
 
     /**
@@ -126,11 +121,6 @@
      * @return The time zone of this formatter
      */
     ZoneId zone();
-
-    /**
-     * Return a {@link DateMathParser} built from this formatter.
-     */
-    DateMathParser toDateMathParser();
 
     /**
      * Create a DateMathParser from the existing formatter
@@ -240,35 +230,12 @@
 
         @Override
         public DateMathParser toDateMathParser() {
-<<<<<<< HEAD
             return new MergedDateMathParser(formatters);
         }
 
         @Override
-        public DateFormatter parseDefaulting(Map<TemporalField, Long> fields) {
-            return new MergedDateFormatter(Arrays.stream(formatters).map(f -> f.parseDefaulting(fields)).toArray(DateFormatter[]::new));
-=======
-            return (text, now, roundUp, tz) -> {
-                ElasticsearchParseException failure = null;
-                for (DateMathParser parser : dateMathParsers) {
-                    try {
-                        return parser.parse(text, now, roundUp, tz);
-                    } catch (ElasticsearchParseException e) {
-                        if (failure == null) {
-                            failure = e;
-                        } else {
-                            failure.addSuppressed(e);
-                        }
-                    }
-                }
-                throw failure;
-            };
->>>>>>> dad6f1c9
-        }
-
-        @Override
         public int hashCode() {
-            return Objects.hash(getLocale(), format);
+            return Objects.hash(locale(), format);
         }
 
         @Override
@@ -279,8 +246,8 @@
             MergedDateFormatter other = (MergedDateFormatter) obj;
 
             return Objects.equals(pattern(), other.pattern()) &&
-                   Objects.equals(getLocale(), other.getLocale()) &&
-                   Objects.equals(getZone(), other.getZone());
+                   Objects.equals(locale(), other.locale()) &&
+                   Objects.equals(zone(), other.zone());
         }
     }
 }