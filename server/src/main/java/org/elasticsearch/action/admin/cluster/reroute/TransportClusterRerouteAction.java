--- conflicted
+++ resolved
@@ -113,15 +113,11 @@
                         for (Map.Entry<String, List<AbstractAllocateAllocationCommand>> entry : stalePrimaryAllocations.entrySet()) {
                             final String index = entry.getKey();
                             final ImmutableOpenIntMap<List<IndicesShardStoresResponse.StoreStatus>> indexStatus = status.get(index);
-<<<<<<< HEAD
-                            assert indexStatus != null;
-=======
                             if (indexStatus == null) {
                                 // The index in the stale primary allocation request was green and hence filtered out by the store status
                                 // request. We ignore it here since the relevant exception will be thrown by the reroute action later on.
                                 continue;
                             }
->>>>>>> d48cbde9
                             for (AbstractAllocateAllocationCommand command : entry.getValue()) {
                                 final List<IndicesShardStoresResponse.StoreStatus> shardStatus =
                                     indexStatus.get(command.shardId());
