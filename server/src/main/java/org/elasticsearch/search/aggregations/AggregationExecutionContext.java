/*
 * Copyright Elasticsearch B.V. and/or licensed to Elasticsearch B.V. under one
 * or more contributor license agreements. Licensed under the Elastic License
 * 2.0 and the Server Side Public License, v 1; you may not use this file except
 * in compliance with, at your election, the Elastic License 2.0 or the Server
 * Side Public License, v 1.
 */

package org.elasticsearch.search.aggregations;

import org.apache.lucene.index.LeafReaderContext;
import org.apache.lucene.util.BytesRef;

import java.util.function.Supplier;

/**
 * Used to preserve contextual information during aggregation execution. It can be used by search executors and parent
 * aggregations to provide contextual information for the child aggregation during execution such as the currently executed
 * time series id or the size of the current date histogram bucket. The information provided by this class is highly contextual and
 * only valid during the {@link LeafBucketCollector#collect} call.
 */
public class AggregationExecutionContext {

<<<<<<< HEAD
    private final CheckedSupplier<BytesRef, IOException> tsidProvider;
    private CheckedSupplier<Long, IOException> timestampProvider;
=======
    private final Supplier<BytesRef> tsidProvider;
    private final Supplier<Long> timestampProvider;
>>>>>>> 3b78a4ca
    private final LeafReaderContext leafReaderContext;

    public AggregationExecutionContext(
        LeafReaderContext leafReaderContext,
<<<<<<< HEAD
        CheckedSupplier<BytesRef, IOException> tsidProvider,
        CheckedSupplier<Long, IOException> timestampProvider
=======
        Supplier<BytesRef> tsidProvider,
        Supplier<Long> timestampProvider
>>>>>>> 3b78a4ca
    ) {
        this.leafReaderContext = leafReaderContext;
        this.tsidProvider = tsidProvider;
        this.timestampProvider = timestampProvider;
    }

    public LeafReaderContext getLeafReaderContext() {
        return leafReaderContext;
    }

    public BytesRef getTsid() {
        return tsidProvider != null ? tsidProvider.get() : null;
    }

<<<<<<< HEAD
    public Long getTimestamp() throws IOException {
=======
    public Long getTimestamp() {
>>>>>>> 3b78a4ca
        return timestampProvider.get();
    }
}<|MERGE_RESOLUTION|>--- conflicted
+++ resolved
@@ -21,24 +21,14 @@
  */
 public class AggregationExecutionContext {
 
-<<<<<<< HEAD
-    private final CheckedSupplier<BytesRef, IOException> tsidProvider;
-    private CheckedSupplier<Long, IOException> timestampProvider;
-=======
     private final Supplier<BytesRef> tsidProvider;
     private final Supplier<Long> timestampProvider;
->>>>>>> 3b78a4ca
     private final LeafReaderContext leafReaderContext;
 
     public AggregationExecutionContext(
         LeafReaderContext leafReaderContext,
-<<<<<<< HEAD
-        CheckedSupplier<BytesRef, IOException> tsidProvider,
-        CheckedSupplier<Long, IOException> timestampProvider
-=======
         Supplier<BytesRef> tsidProvider,
         Supplier<Long> timestampProvider
->>>>>>> 3b78a4ca
     ) {
         this.leafReaderContext = leafReaderContext;
         this.tsidProvider = tsidProvider;
@@ -53,11 +43,7 @@
         return tsidProvider != null ? tsidProvider.get() : null;
     }
 
-<<<<<<< HEAD
-    public Long getTimestamp() throws IOException {
-=======
     public Long getTimestamp() {
->>>>>>> 3b78a4ca
         return timestampProvider.get();
     }
 }