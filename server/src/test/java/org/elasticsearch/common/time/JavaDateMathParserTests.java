--- conflicted
+++ resolved
@@ -165,13 +165,8 @@
 
         // implicit rounding with explicit timezone in the date format
         DateFormatter formatter = DateFormatters.forPattern("yyyy-MM-ddXXX");
-<<<<<<< HEAD
-        DateMathParser parser = new JavaDateMathParser(formatter);
+        DateMathParser parser = formatter.toDateMathParser();
         Instant time = parser.parse("2011-10-09+01:00", () -> 0, false, (ZoneId) null);
-=======
-        DateMathParser parser = formatter.toDateMathParser();
-        long time = parser.parse("2011-10-09+01:00", () -> 0, false, (ZoneId) null);
->>>>>>> dad6f1c9
         assertEquals(this.parser.parse("2011-10-09T00:00:00.000+01:00", () -> 0), time);
         time = parser.parse("2011-10-09+01:00", () -> 0, true, (ZoneId) null);
         assertEquals(this.parser.parse("2011-10-09T23:59:59.999+01:00", () -> 0), time);
@@ -244,13 +239,8 @@
         assertDateMathEquals("1418248078000||/m", "2014-12-10T21:47:00.000");
 
         // also check other time units
-<<<<<<< HEAD
-        JavaDateMathParser parser = new JavaDateMathParser(DateFormatters.forPattern("epoch_second||dateOptionalTime"));
+        DateMathParser parser = DateFormatters.forPattern("epoch_second||dateOptionalTime").toDateMathParser();
         long datetime = parser.parse("1418248078", () -> 0).toEpochMilli();
-=======
-        DateMathParser parser = DateFormatters.forPattern("epoch_second||dateOptionalTime").toDateMathParser();
-        long datetime = parser.parse("1418248078", () -> 0);
->>>>>>> dad6f1c9
         assertDateEquals(datetime, "1418248078", "2014-12-10T21:47:58.000");
 
         // a timestamp before 10000 is a year
