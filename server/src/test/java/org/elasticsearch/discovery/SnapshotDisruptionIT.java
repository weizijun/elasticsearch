--- conflicted
+++ resolved
@@ -169,14 +169,6 @@
     private void assertAllSnapshotsCompleted() throws Exception {
         logger.info("--> wait until the snapshot is done");
         assertBusy(() -> {
-<<<<<<< HEAD
-            try {
-                assertSnapshotExists("test-repo", "test-snap-2");
-            } catch (SnapshotMissingException ex) {
-                throw new AssertionError(ex);
-            }
-        }, 1, TimeUnit.MINUTES);
-=======
             ClusterState state = dataNodeClient().admin().cluster().prepareState().get().getState();
             SnapshotsInProgress snapshots = state.custom(SnapshotsInProgress.TYPE);
             SnapshotDeletionsInProgress snapshotDeletionsInProgress = state.custom(SnapshotDeletionsInProgress.TYPE);
@@ -190,7 +182,6 @@
                 logger.info("Snapshot is no longer in the cluster state");
             }
         }, 1L, TimeUnit.MINUTES);
->>>>>>> d48cbde9
     }
 
     private void assertSnapshotExists(String repository, String snapshot) {
