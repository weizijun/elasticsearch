/*
 * Licensed to Elasticsearch under one or more contributor
 * license agreements. See the NOTICE file distributed with
 * this work for additional information regarding copyright
 * ownership. Elasticsearch licenses this file to you under
 * the Apache License, Version 2.0 (the "License"); you may
 * not use this file except in compliance with the License.
 * You may obtain a copy of the License at
 *
 *    http://www.apache.org/licenses/LICENSE-2.0
 *
 * Unless required by applicable law or agreed to in writing,
 * software distributed under the License is distributed on an
 * "AS IS" BASIS, WITHOUT WARRANTIES OR CONDITIONS OF ANY
 * KIND, either express or implied.  See the License for the
 * specific language governing permissions and limitations
 * under the License.
 */

package org.elasticsearch.index.engine;

import org.apache.logging.log4j.Logger;
import org.apache.lucene.analysis.Analyzer;
import org.apache.lucene.codecs.Codec;
import org.apache.lucene.document.Document;
import org.apache.lucene.document.Field;
import org.apache.lucene.document.NumericDocValuesField;
import org.apache.lucene.document.StoredField;
import org.apache.lucene.document.TextField;
import org.apache.lucene.index.IndexWriter;
import org.apache.lucene.index.IndexWriterConfig;
import org.apache.lucene.index.LeafReader;
import org.apache.lucene.index.LeafReaderContext;
import org.apache.lucene.index.LiveIndexWriterConfig;
import org.apache.lucene.index.MergePolicy;
import org.apache.lucene.index.NumericDocValues;
import org.apache.lucene.index.Term;
import org.apache.lucene.search.IndexSearcher;
import org.apache.lucene.search.MatchAllDocsQuery;
import org.apache.lucene.search.ReferenceManager;
import org.apache.lucene.search.Sort;
import org.apache.lucene.search.TermQuery;
import org.apache.lucene.search.TotalHitCountCollector;
import org.apache.lucene.store.Directory;
import org.apache.lucene.util.Bits;
import org.apache.lucene.util.BytesRef;
import org.elasticsearch.Version;
import org.elasticsearch.action.index.IndexRequest;
import org.elasticsearch.cluster.ClusterModule;
import org.elasticsearch.cluster.metadata.IndexMetaData;
import org.elasticsearch.cluster.routing.AllocationId;
import org.elasticsearch.common.CheckedBiFunction;
import org.elasticsearch.common.Nullable;
import org.elasticsearch.common.Randomness;
import org.elasticsearch.common.Strings;
import org.elasticsearch.common.bytes.BytesArray;
import org.elasticsearch.common.bytes.BytesReference;
import org.elasticsearch.common.compress.CompressedXContent;
import org.elasticsearch.common.lucene.Lucene;
import org.elasticsearch.common.lucene.uid.Versions;
import org.elasticsearch.common.settings.Settings;
import org.elasticsearch.common.unit.TimeValue;
import org.elasticsearch.common.util.BigArrays;
import org.elasticsearch.common.xcontent.NamedXContentRegistry;
import org.elasticsearch.common.xcontent.XContentBuilder;
import org.elasticsearch.common.xcontent.XContentFactory;
import org.elasticsearch.common.xcontent.XContentType;
import org.elasticsearch.core.internal.io.IOUtils;
import org.elasticsearch.index.Index;
import org.elasticsearch.index.IndexSettings;
import org.elasticsearch.index.MapperTestUtils;
import org.elasticsearch.index.VersionType;
import org.elasticsearch.index.codec.CodecService;
import org.elasticsearch.index.mapper.DocumentMapper;
import org.elasticsearch.index.mapper.IdFieldMapper;
import org.elasticsearch.index.mapper.MapperService;
import org.elasticsearch.index.mapper.Mapping;
import org.elasticsearch.index.mapper.ParseContext;
import org.elasticsearch.index.mapper.ParsedDocument;
import org.elasticsearch.index.mapper.SeqNoFieldMapper;
import org.elasticsearch.index.mapper.SourceFieldMapper;
import org.elasticsearch.index.mapper.SourceToParse;
import org.elasticsearch.index.mapper.Uid;
import org.elasticsearch.index.mapper.VersionFieldMapper;
import org.elasticsearch.index.seqno.LocalCheckpointTracker;
import org.elasticsearch.index.seqno.ReplicationTracker;
import org.elasticsearch.index.seqno.RetentionLease;
import org.elasticsearch.index.seqno.SequenceNumbers;
import org.elasticsearch.index.shard.ShardId;
import org.elasticsearch.index.store.Store;
import org.elasticsearch.index.translog.Translog;
import org.elasticsearch.index.translog.TranslogConfig;
import org.elasticsearch.indices.breaker.CircuitBreakerService;
import org.elasticsearch.indices.breaker.NoneCircuitBreakerService;
import org.elasticsearch.test.DummyShardLock;
import org.elasticsearch.test.ESTestCase;
import org.elasticsearch.test.IndexSettingsModule;
import org.elasticsearch.threadpool.TestThreadPool;
import org.elasticsearch.threadpool.ThreadPool;
import org.junit.After;
import org.junit.Before;

import java.io.IOException;
import java.nio.charset.Charset;
import java.nio.file.Path;
import java.util.ArrayList;
import java.util.Arrays;
import java.util.Collection;
import java.util.Collections;
import java.util.Comparator;
import java.util.HashMap;
import java.util.List;
import java.util.Map;
import java.util.concurrent.CountDownLatch;
import java.util.concurrent.atomic.AtomicInteger;
import java.util.concurrent.atomic.AtomicLong;
import java.util.function.BiFunction;
import java.util.function.Function;
import java.util.function.LongSupplier;
import java.util.function.Supplier;
import java.util.function.ToLongBiFunction;
import java.util.stream.Collectors;

import static java.util.Collections.emptyList;
import static java.util.Collections.shuffle;
import static org.elasticsearch.index.engine.Engine.Operation.Origin.PRIMARY;
import static org.elasticsearch.index.engine.Engine.Operation.Origin.REPLICA;
import static org.elasticsearch.index.translog.TranslogDeletionPolicies.createTranslogDeletionPolicy;
import static org.hamcrest.Matchers.equalTo;
import static org.hamcrest.Matchers.notNullValue;

public abstract class EngineTestCase extends ESTestCase {

    protected final ShardId shardId = new ShardId(new Index("index", "_na_"), 0);
    protected final AllocationId allocationId = AllocationId.newInitializing();
    protected static final IndexSettings INDEX_SETTINGS = IndexSettingsModule.newIndexSettings("index", Settings.EMPTY);

    protected ThreadPool threadPool;
    protected TranslogHandler translogHandler;

    protected Store store;
    protected Store storeReplica;

    protected InternalEngine engine;
    protected InternalEngine replicaEngine;

    protected IndexSettings defaultSettings;
    protected String codecName;
    protected Path primaryTranslogDir;
    protected Path replicaTranslogDir;
    // A default primary term is used by engine instances created in this test.
    protected AtomicLong primaryTerm = new AtomicLong();

    protected static void assertVisibleCount(Engine engine, int numDocs) throws IOException {
        assertVisibleCount(engine, numDocs, true);
    }

    protected static void assertVisibleCount(Engine engine, int numDocs, boolean refresh) throws IOException {
        if (refresh) {
            engine.refresh("test");
        }
        try (Engine.Searcher searcher = engine.acquireSearcher("test")) {
            final TotalHitCountCollector collector = new TotalHitCountCollector();
            searcher.searcher().search(new MatchAllDocsQuery(), collector);
            assertThat(collector.getTotalHits(), equalTo(numDocs));
        }
    }

    protected Settings indexSettings() {
        // TODO randomize more settings
        return Settings.builder()
            .put(IndexSettings.INDEX_GC_DELETES_SETTING.getKey(), "1h") // make sure this doesn't kick in on us
            .put(EngineConfig.INDEX_CODEC_SETTING.getKey(), codecName)
            .put(IndexMetaData.SETTING_VERSION_CREATED, Version.CURRENT)
            .put(IndexSettings.MAX_REFRESH_LISTENERS_PER_SHARD.getKey(),
                between(10, 10 * IndexSettings.MAX_REFRESH_LISTENERS_PER_SHARD.get(Settings.EMPTY)))
            .put(IndexSettings.INDEX_SOFT_DELETES_SETTING.getKey(), randomBoolean())
            .put(IndexSettings.INDEX_SOFT_DELETES_RETENTION_OPERATIONS_SETTING.getKey(),
                randomBoolean() ? IndexSettings.INDEX_SOFT_DELETES_RETENTION_OPERATIONS_SETTING.get(Settings.EMPTY) : between(0, 1000))
            .build();
    }

    @Override
    @Before
    public void setUp() throws Exception {
        super.setUp();
        primaryTerm.set(randomLongBetween(1, Long.MAX_VALUE));
        CodecService codecService = new CodecService(null, logger);
        String name = Codec.getDefault().getName();
        if (Arrays.asList(codecService.availableCodecs()).contains(name)) {
            // some codecs are read only so we only take the ones that we have in the service and randomly
            // selected by lucene test case.
            codecName = name;
        } else {
            codecName = "default";
        }
        defaultSettings = IndexSettingsModule.newIndexSettings("test", indexSettings());
        threadPool = new TestThreadPool(getClass().getName());
        store = createStore();
        storeReplica = createStore();
        Lucene.cleanLuceneIndex(store.directory());
        Lucene.cleanLuceneIndex(storeReplica.directory());
        primaryTranslogDir = createTempDir("translog-primary");
        translogHandler = createTranslogHandler(defaultSettings);
        engine = createEngine(store, primaryTranslogDir);
        LiveIndexWriterConfig currentIndexWriterConfig = engine.getCurrentIndexWriterConfig();

        assertEquals(engine.config().getCodec().getName(), codecService.codec(codecName).getName());
        assertEquals(currentIndexWriterConfig.getCodec().getName(), codecService.codec(codecName).getName());
        if (randomBoolean()) {
            engine.config().setEnableGcDeletes(false);
        }
        replicaTranslogDir = createTempDir("translog-replica");
        replicaEngine = createEngine(storeReplica, replicaTranslogDir);
        currentIndexWriterConfig = replicaEngine.getCurrentIndexWriterConfig();

        assertEquals(replicaEngine.config().getCodec().getName(), codecService.codec(codecName).getName());
        assertEquals(currentIndexWriterConfig.getCodec().getName(), codecService.codec(codecName).getName());
        if (randomBoolean()) {
            engine.config().setEnableGcDeletes(false);
        }
    }

    public EngineConfig copy(EngineConfig config, LongSupplier globalCheckpointSupplier) {
        return new EngineConfig(config.getShardId(), config.getAllocationId(), config.getThreadPool(), config.getIndexSettings(),
            config.getWarmer(), config.getStore(), config.getMergePolicy(), config.getAnalyzer(), config.getSimilarity(),
            new CodecService(null, logger), config.getEventListener(), config.getQueryCache(), config.getQueryCachingPolicy(),
            config.getTranslogConfig(), config.getFlushMergesAfter(),
            config.getExternalRefreshListener(), Collections.emptyList(), config.getIndexSort(),
            config.getCircuitBreakerService(), globalCheckpointSupplier, config.retentionLeasesSupplier(),
                config.getPrimaryTermSupplier(), tombstoneDocSupplier());
    }

    public EngineConfig copy(EngineConfig config, Analyzer analyzer) {
        return new EngineConfig(config.getShardId(), config.getAllocationId(), config.getThreadPool(), config.getIndexSettings(),
                config.getWarmer(), config.getStore(), config.getMergePolicy(), analyzer, config.getSimilarity(),
                new CodecService(null, logger), config.getEventListener(), config.getQueryCache(), config.getQueryCachingPolicy(),
                config.getTranslogConfig(), config.getFlushMergesAfter(),
                config.getExternalRefreshListener(), Collections.emptyList(), config.getIndexSort(),
                config.getCircuitBreakerService(), config.getGlobalCheckpointSupplier(), config.retentionLeasesSupplier(),
                config.getPrimaryTermSupplier(), config.getTombstoneDocSupplier());
    }

    public EngineConfig copy(EngineConfig config, MergePolicy mergePolicy) {
        return new EngineConfig(config.getShardId(), config.getAllocationId(), config.getThreadPool(), config.getIndexSettings(),
            config.getWarmer(), config.getStore(), mergePolicy, config.getAnalyzer(), config.getSimilarity(),
            new CodecService(null, logger), config.getEventListener(), config.getQueryCache(), config.getQueryCachingPolicy(),
            config.getTranslogConfig(), config.getFlushMergesAfter(),
            config.getExternalRefreshListener(), Collections.emptyList(), config.getIndexSort(),
            config.getCircuitBreakerService(), config.getGlobalCheckpointSupplier(), config.retentionLeasesSupplier(),
                config.getPrimaryTermSupplier(), config.getTombstoneDocSupplier());
    }

    @Override
    @After
    public void tearDown() throws Exception {
        super.tearDown();
        if (engine != null && engine.isClosed.get() == false) {
            engine.getTranslog().getDeletionPolicy().assertNoOpenTranslogRefs();
            assertConsistentHistoryBetweenTranslogAndLuceneIndex(engine, createMapperService("test"));
        }
        if (replicaEngine != null && replicaEngine.isClosed.get() == false) {
            replicaEngine.getTranslog().getDeletionPolicy().assertNoOpenTranslogRefs();
            assertConsistentHistoryBetweenTranslogAndLuceneIndex(replicaEngine, createMapperService("test"));
        }
        IOUtils.close(
                replicaEngine, storeReplica,
                engine, store);
        terminate(threadPool);
    }


    protected static ParseContext.Document testDocumentWithTextField() {
        return testDocumentWithTextField("test");
    }

    protected static ParseContext.Document testDocumentWithTextField(String value) {
        ParseContext.Document document = testDocument();
        document.add(new TextField("value", value, Field.Store.YES));
        return document;
    }


    protected static ParseContext.Document testDocument() {
        return new ParseContext.Document();
    }

    public static ParsedDocument createParsedDoc(String id, String routing) {
        return testParsedDocument(id, routing, testDocumentWithTextField(), new BytesArray("{ \"value\" : \"test\" }"), null);
    }

    public static ParsedDocument createParsedDoc(String id, String routing, boolean recoverySource) {
        return testParsedDocument(id, routing, testDocumentWithTextField(), new BytesArray("{ \"value\" : \"test\" }"), null,
            recoverySource);
    }

    protected static ParsedDocument testParsedDocument(
            String id, String routing, ParseContext.Document document, BytesReference source, Mapping mappingUpdate) {
        return testParsedDocument(id, routing, document, source, mappingUpdate, false);
    }
    protected static ParsedDocument testParsedDocument(
            String id, String routing, ParseContext.Document document, BytesReference source, Mapping mappingUpdate,
            boolean recoverySource) {
        Field uidField = new Field("_id", Uid.encodeId(id), IdFieldMapper.Defaults.FIELD_TYPE);
        Field versionField = new NumericDocValuesField("_version", 0);
        SeqNoFieldMapper.SequenceIDFields seqID = SeqNoFieldMapper.SequenceIDFields.emptySeqID();
        document.add(uidField);
        document.add(versionField);
        document.add(seqID.seqNo);
        document.add(seqID.seqNoDocValue);
        document.add(seqID.primaryTerm);
        BytesRef ref = source.toBytesRef();
        if (recoverySource) {
            document.add(new StoredField(SourceFieldMapper.RECOVERY_SOURCE_NAME, ref.bytes, ref.offset, ref.length));
            document.add(new NumericDocValuesField(SourceFieldMapper.RECOVERY_SOURCE_NAME, 1));
        } else {
            document.add(new StoredField(SourceFieldMapper.NAME, ref.bytes, ref.offset, ref.length));
        }
        return new ParsedDocument(versionField, seqID, id, "test", routing, Arrays.asList(document), source, XContentType.JSON,
                mappingUpdate);
    }

    public static CheckedBiFunction<String, Integer, ParsedDocument, IOException> nestedParsedDocFactory() throws Exception {
        final MapperService mapperService = createMapperService("type");
        final String nestedMapping = Strings.toString(XContentFactory.jsonBuilder().startObject().startObject("type")
            .startObject("properties").startObject("nested_field").field("type", "nested").endObject().endObject()
            .endObject().endObject());
        final DocumentMapper nestedMapper = mapperService.documentMapperParser().parse("type", new CompressedXContent(nestedMapping));
        return (docId, nestedFieldValues) -> {
            final XContentBuilder source = XContentFactory.jsonBuilder().startObject().field("field", "value");
            if (nestedFieldValues > 0) {
                XContentBuilder nestedField = source.startObject("nested_field");
                for (int i = 0; i < nestedFieldValues; i++) {
                    nestedField.field("field-" + i, "value-" + i);
                }
                source.endObject();
            }
            source.endObject();
            return nestedMapper.parse(new SourceToParse("test", "type", docId, BytesReference.bytes(source), XContentType.JSON));
        };
    }

    /**
     * Creates a tombstone document that only includes uid, seq#, term and version fields.
     */
    public static EngineConfig.TombstoneDocSupplier tombstoneDocSupplier(){
        return new EngineConfig.TombstoneDocSupplier() {
            @Override
            public ParsedDocument newDeleteTombstoneDoc(String type, String id) {
                final ParseContext.Document doc = new ParseContext.Document();
                Field uidField = new Field(IdFieldMapper.NAME, Uid.encodeId(id), IdFieldMapper.Defaults.FIELD_TYPE);
                doc.add(uidField);
                Field versionField = new NumericDocValuesField(VersionFieldMapper.NAME, 0);
                doc.add(versionField);
                SeqNoFieldMapper.SequenceIDFields seqID = SeqNoFieldMapper.SequenceIDFields.emptySeqID();
                doc.add(seqID.seqNo);
                doc.add(seqID.seqNoDocValue);
                doc.add(seqID.primaryTerm);
                seqID.tombstoneField.setLongValue(1);
                doc.add(seqID.tombstoneField);
                return new ParsedDocument(versionField, seqID, id, type, null,
                    Collections.singletonList(doc), new BytesArray("{}"), XContentType.JSON, null);
            }

            @Override
            public ParsedDocument newNoopTombstoneDoc(String reason) {
                final ParseContext.Document doc = new ParseContext.Document();
                SeqNoFieldMapper.SequenceIDFields seqID = SeqNoFieldMapper.SequenceIDFields.emptySeqID();
                doc.add(seqID.seqNo);
                doc.add(seqID.seqNoDocValue);
                doc.add(seqID.primaryTerm);
                seqID.tombstoneField.setLongValue(1);
                doc.add(seqID.tombstoneField);
                Field versionField = new NumericDocValuesField(VersionFieldMapper.NAME, 0);
                doc.add(versionField);
                BytesRef byteRef = new BytesRef(reason);
                doc.add(new StoredField(SourceFieldMapper.NAME, byteRef.bytes, byteRef.offset, byteRef.length));
                return new ParsedDocument(versionField, seqID, null, null, null,
                    Collections.singletonList(doc), null, XContentType.JSON, null);
            }
        };
    }

    protected Store createStore() throws IOException {
        return createStore(newDirectory());
    }

    protected Store createStore(final Directory directory) throws IOException {
        return createStore(INDEX_SETTINGS, directory);
    }

    protected Store createStore(final IndexSettings indexSettings, final Directory directory) throws IOException {
        return new Store(shardId, indexSettings, directory, new DummyShardLock(shardId));
    }

    protected Translog createTranslog(LongSupplier primaryTermSupplier) throws IOException {
        return createTranslog(primaryTranslogDir, primaryTermSupplier);
    }

    protected Translog createTranslog(Path translogPath, LongSupplier primaryTermSupplier) throws IOException {
        TranslogConfig translogConfig = new TranslogConfig(shardId, translogPath, INDEX_SETTINGS, BigArrays.NON_RECYCLING_INSTANCE);
        String translogUUID = Translog.createEmptyTranslog(translogPath, SequenceNumbers.NO_OPS_PERFORMED, shardId,
            primaryTermSupplier.getAsLong());
        return new Translog(translogConfig, translogUUID, createTranslogDeletionPolicy(INDEX_SETTINGS),
            () -> SequenceNumbers.NO_OPS_PERFORMED, primaryTermSupplier);
    }

    protected TranslogHandler createTranslogHandler(IndexSettings indexSettings) {
        return new TranslogHandler(xContentRegistry(), indexSettings);
    }

    protected InternalEngine createEngine(Store store, Path translogPath) throws IOException {
        return createEngine(defaultSettings, store, translogPath, newMergePolicy(), null);
    }

    protected InternalEngine createEngine(Store store, Path translogPath, LongSupplier globalCheckpointSupplier) throws IOException {
        return createEngine(defaultSettings, store, translogPath, newMergePolicy(), null, null, globalCheckpointSupplier);
    }

    protected InternalEngine createEngine(
            Store store,
            Path translogPath,
            BiFunction<Long, Long, LocalCheckpointTracker> localCheckpointTrackerSupplier) throws IOException {
        return createEngine(defaultSettings, store, translogPath, newMergePolicy(), null, localCheckpointTrackerSupplier, null);
    }

    protected InternalEngine createEngine(
            Store store,
            Path translogPath,
            BiFunction<Long, Long, LocalCheckpointTracker> localCheckpointTrackerSupplier,
            ToLongBiFunction<Engine, Engine.Operation> seqNoForOperation) throws IOException {
        return createEngine(
                defaultSettings, store, translogPath, newMergePolicy(), null, localCheckpointTrackerSupplier, null, seqNoForOperation);
    }

    protected InternalEngine createEngine(
            IndexSettings indexSettings, Store store, Path translogPath, MergePolicy mergePolicy) throws IOException {
        return createEngine(indexSettings, store, translogPath, mergePolicy, null);

    }

    protected InternalEngine createEngine(IndexSettings indexSettings, Store store, Path translogPath, MergePolicy mergePolicy,
                                          @Nullable IndexWriterFactory indexWriterFactory) throws IOException {
        return createEngine(indexSettings, store, translogPath, mergePolicy, indexWriterFactory, null, null);
    }

    protected InternalEngine createEngine(
            IndexSettings indexSettings,
            Store store,
            Path translogPath,
            MergePolicy mergePolicy,
            @Nullable IndexWriterFactory indexWriterFactory,
            @Nullable BiFunction<Long, Long, LocalCheckpointTracker> localCheckpointTrackerSupplier,
            @Nullable LongSupplier globalCheckpointSupplier) throws IOException {
        return createEngine(
                indexSettings, store, translogPath, mergePolicy, indexWriterFactory, localCheckpointTrackerSupplier, null, null,
                globalCheckpointSupplier);
    }

    protected InternalEngine createEngine(
            IndexSettings indexSettings,
            Store store,
            Path translogPath,
            MergePolicy mergePolicy,
            @Nullable IndexWriterFactory indexWriterFactory,
            @Nullable BiFunction<Long, Long, LocalCheckpointTracker> localCheckpointTrackerSupplier,
            @Nullable LongSupplier globalCheckpointSupplier,
            @Nullable ToLongBiFunction<Engine, Engine.Operation> seqNoForOperation) throws IOException {
        return createEngine(
                indexSettings,
                store,
                translogPath,
                mergePolicy,
                indexWriterFactory,
                localCheckpointTrackerSupplier,
                seqNoForOperation,
                null,
                globalCheckpointSupplier);
    }

    protected InternalEngine createEngine(
            IndexSettings indexSettings,
            Store store,
            Path translogPath,
            MergePolicy mergePolicy,
            @Nullable IndexWriterFactory indexWriterFactory,
            @Nullable BiFunction<Long, Long, LocalCheckpointTracker> localCheckpointTrackerSupplier,
            @Nullable ToLongBiFunction<Engine, Engine.Operation> seqNoForOperation,
            @Nullable Sort indexSort,
            @Nullable LongSupplier globalCheckpointSupplier) throws IOException {
        EngineConfig config = config(indexSettings, store, translogPath, mergePolicy, null, indexSort, globalCheckpointSupplier);
        return createEngine(indexWriterFactory, localCheckpointTrackerSupplier, seqNoForOperation, config);
    }

    protected InternalEngine createEngine(EngineConfig config) throws IOException {
        return createEngine(null, null, null, config);
    }

    private InternalEngine createEngine(@Nullable IndexWriterFactory indexWriterFactory,
                                        @Nullable BiFunction<Long, Long, LocalCheckpointTracker> localCheckpointTrackerSupplier,
                                        @Nullable ToLongBiFunction<Engine, Engine.Operation> seqNoForOperation,
                                        EngineConfig config) throws IOException {
        final Store store = config.getStore();
        final Directory directory = store.directory();
        if (Lucene.indexExists(directory) == false) {
            store.createEmpty(config.getIndexSettings().getIndexVersionCreated().luceneVersion);
            final String translogUuid = Translog.createEmptyTranslog(config.getTranslogConfig().getTranslogPath(),
                SequenceNumbers.NO_OPS_PERFORMED, shardId, primaryTerm.get());
            store.associateIndexWithNewTranslog(translogUuid);

        }
        InternalEngine internalEngine = createInternalEngine(indexWriterFactory, localCheckpointTrackerSupplier, seqNoForOperation, config);
        internalEngine.initializeMaxSeqNoOfUpdatesOrDeletes();
        internalEngine.recoverFromTranslog(translogHandler, Long.MAX_VALUE);
        return internalEngine;
    }

    @FunctionalInterface
    public interface IndexWriterFactory {

        IndexWriter createWriter(Directory directory, IndexWriterConfig iwc) throws IOException;
    }

    /**
     * Generate a new sequence number and return it. Only works on InternalEngines
     */
    public static long generateNewSeqNo(final Engine engine) {
        assert engine instanceof InternalEngine : "expected InternalEngine, got: " + engine.getClass();
        InternalEngine internalEngine = (InternalEngine) engine;
        return internalEngine.getLocalCheckpointTracker().generateSeqNo();
    }

    public static InternalEngine createInternalEngine(
            @Nullable final IndexWriterFactory indexWriterFactory,
            @Nullable final BiFunction<Long, Long, LocalCheckpointTracker> localCheckpointTrackerSupplier,
            @Nullable final ToLongBiFunction<Engine, Engine.Operation> seqNoForOperation,
            final EngineConfig config) {
        if (localCheckpointTrackerSupplier == null) {
            return new InternalTestEngine(config) {
                @Override
                IndexWriter createWriter(Directory directory, IndexWriterConfig iwc) throws IOException {
                    return (indexWriterFactory != null) ?
                            indexWriterFactory.createWriter(directory, iwc) :
                            super.createWriter(directory, iwc);
                }

                @Override
                protected long doGenerateSeqNoForOperation(final Operation operation) {
                    return seqNoForOperation != null
                            ? seqNoForOperation.applyAsLong(this, operation)
                            : super.doGenerateSeqNoForOperation(operation);
                }
            };
        } else {
            return new InternalTestEngine(config, localCheckpointTrackerSupplier) {
                @Override
                IndexWriter createWriter(Directory directory, IndexWriterConfig iwc) throws IOException {
                    return (indexWriterFactory != null) ?
                            indexWriterFactory.createWriter(directory, iwc) :
                            super.createWriter(directory, iwc);
                }

                @Override
                protected long doGenerateSeqNoForOperation(final Operation operation) {
                    return seqNoForOperation != null
                            ? seqNoForOperation.applyAsLong(this, operation)
                            : super.doGenerateSeqNoForOperation(operation);
                }
            };
        }

    }

    public EngineConfig config(IndexSettings indexSettings, Store store, Path translogPath, MergePolicy mergePolicy,
                               ReferenceManager.RefreshListener refreshListener) {
        return config(indexSettings, store, translogPath, mergePolicy, refreshListener, null, () -> SequenceNumbers.NO_OPS_PERFORMED);
    }

    public EngineConfig config(IndexSettings indexSettings, Store store, Path translogPath, MergePolicy mergePolicy,
                               ReferenceManager.RefreshListener refreshListener, Sort indexSort, LongSupplier globalCheckpointSupplier) {
        return config(
                indexSettings,
                store,
                translogPath,
                mergePolicy,
                refreshListener,
                indexSort,
                globalCheckpointSupplier,
                globalCheckpointSupplier == null ? null : Collections::emptyList);
    }

    public EngineConfig config(
            final IndexSettings indexSettings,
            final Store store,
            final Path translogPath,
            final MergePolicy mergePolicy,
            final ReferenceManager.RefreshListener refreshListener,
            final Sort indexSort,
            final LongSupplier globalCheckpointSupplier,
            final Supplier<Collection<RetentionLease>> retentionLeasesSupplier) {
        return config(
                indexSettings,
                store,
                translogPath,
                mergePolicy,
                refreshListener,
                null,
                indexSort,
                globalCheckpointSupplier,
                retentionLeasesSupplier,
                new NoneCircuitBreakerService());
    }

    public EngineConfig config(IndexSettings indexSettings, Store store, Path translogPath, MergePolicy mergePolicy,
                               ReferenceManager.RefreshListener externalRefreshListener,
                               ReferenceManager.RefreshListener internalRefreshListener,
                               Sort indexSort, @Nullable LongSupplier maybeGlobalCheckpointSupplier,
                               CircuitBreakerService breakerService) {
        return config(
                indexSettings,
                store,
                translogPath,
                mergePolicy,
                externalRefreshListener,
                internalRefreshListener,
                indexSort,
                maybeGlobalCheckpointSupplier,
                maybeGlobalCheckpointSupplier == null ? null : Collections::emptyList,
                breakerService);
    }

    public EngineConfig config(
            final IndexSettings indexSettings,
            final Store store,
            final Path translogPath,
            final MergePolicy mergePolicy,
            final ReferenceManager.RefreshListener externalRefreshListener,
            final ReferenceManager.RefreshListener internalRefreshListener,
            final Sort indexSort,
            final @Nullable LongSupplier maybeGlobalCheckpointSupplier,
            final @Nullable Supplier<Collection<RetentionLease>> maybeRetentionLeasesSupplier,
            final CircuitBreakerService breakerService) {
        final IndexWriterConfig iwc = newIndexWriterConfig();
        final TranslogConfig translogConfig = new TranslogConfig(shardId, translogPath, indexSettings, BigArrays.NON_RECYCLING_INSTANCE);
        final Engine.EventListener listener = new Engine.EventListener() {}; // we don't need to notify anybody in this test
        final List<ReferenceManager.RefreshListener> extRefreshListenerList =
                externalRefreshListener == null ? emptyList() : Collections.singletonList(externalRefreshListener);
        final List<ReferenceManager.RefreshListener> intRefreshListenerList =
                internalRefreshListener == null ? emptyList() : Collections.singletonList(internalRefreshListener);
        final LongSupplier globalCheckpointSupplier;
        final Supplier<Collection<RetentionLease>> retentionLeasesSupplier;
        if (maybeGlobalCheckpointSupplier == null) {
            assert maybeRetentionLeasesSupplier == null;
            final ReplicationTracker replicationTracker = new ReplicationTracker(
                    shardId, allocationId.getId(), indexSettings, SequenceNumbers.NO_OPS_PERFORMED, update -> {}, () -> 0L);
            globalCheckpointSupplier = replicationTracker;
            retentionLeasesSupplier = replicationTracker::getRetentionLeases;
        } else {
            assert maybeRetentionLeasesSupplier != null;
            globalCheckpointSupplier = maybeGlobalCheckpointSupplier;
<<<<<<< HEAD
            retentionLeasesSupplier = Collections::emptyList;
=======
            retentionLeasesSupplier = maybeRetentionLeasesSupplier;
>>>>>>> d48cbde9
        }
        return new EngineConfig(
                shardId,
                allocationId.getId(),
                threadPool,
                indexSettings,
                null,
                store,
                mergePolicy,
                iwc.getAnalyzer(),
                iwc.getSimilarity(),
                new CodecService(null, logger),
                listener,
                IndexSearcher.getDefaultQueryCache(),
                IndexSearcher.getDefaultQueryCachingPolicy(),
                translogConfig,
                TimeValue.timeValueMinutes(5),
                extRefreshListenerList,
                intRefreshListenerList,
                indexSort,
                breakerService,
                globalCheckpointSupplier,
                retentionLeasesSupplier,
                primaryTerm::get,
                tombstoneDocSupplier());
    }

    protected static final BytesReference B_1 = new BytesArray(new byte[]{1});
    protected static final BytesReference B_2 = new BytesArray(new byte[]{2});
    protected static final BytesReference B_3 = new BytesArray(new byte[]{3});
    protected static final BytesArray SOURCE = bytesArray("{}");

    protected static BytesArray bytesArray(String string) {
        return new BytesArray(string.getBytes(Charset.defaultCharset()));
    }

    public static Term newUid(String id) {
        return new Term("_id", Uid.encodeId(id));
    }

    public static Term newUid(ParsedDocument doc) {
        return newUid(doc.id());
    }

    protected Engine.Get newGet(boolean realtime, ParsedDocument doc) {
        return new Engine.Get(realtime, false, doc.type(), doc.id(), newUid(doc));
    }

    protected Engine.Index indexForDoc(ParsedDocument doc) {
        return new Engine.Index(newUid(doc), primaryTerm.get(), doc);
    }

    protected Engine.Index replicaIndexForDoc(ParsedDocument doc, long version, long seqNo,
                                            boolean isRetry) {
        return new Engine.Index(newUid(doc), doc, seqNo, primaryTerm.get(), version, null, Engine.Operation.Origin.REPLICA,
            System.nanoTime(), IndexRequest.UNSET_AUTO_GENERATED_TIMESTAMP, isRetry, SequenceNumbers.UNASSIGNED_SEQ_NO, 0);
    }

    protected Engine.Delete replicaDeleteForDoc(String id, long version, long seqNo, long startTime) {
        return new Engine.Delete("test", id, newUid(id), seqNo, 1, version, null, Engine.Operation.Origin.REPLICA, startTime,
            SequenceNumbers.UNASSIGNED_SEQ_NO, 0);
    }
    protected static void assertVisibleCount(InternalEngine engine, int numDocs) throws IOException {
        assertVisibleCount(engine, numDocs, true);
    }

    protected static void assertVisibleCount(InternalEngine engine, int numDocs, boolean refresh) throws IOException {
        if (refresh) {
            engine.refresh("test");
        }
        try (Engine.Searcher searcher = engine.acquireSearcher("test")) {
            final TotalHitCountCollector collector = new TotalHitCountCollector();
            searcher.searcher().search(new MatchAllDocsQuery(), collector);
            assertThat(collector.getTotalHits(), equalTo(numDocs));
        }
    }

    public static List<Engine.Operation> generateSingleDocHistory(boolean forReplica, VersionType versionType,
                                                                  long primaryTerm, int minOpCount, int maxOpCount, String docId) {
        final int numOfOps = randomIntBetween(minOpCount, maxOpCount);
        final List<Engine.Operation> ops = new ArrayList<>();
        final Term id = newUid(docId);
        final int startWithSeqNo = 0;
        final String valuePrefix = (forReplica ? "r_" : "p_" ) + docId + "_";
        final boolean incrementTermWhenIntroducingSeqNo = randomBoolean();
        for (int i = 0; i < numOfOps; i++) {
            final Engine.Operation op;
            final long version;
            switch (versionType) {
                case INTERNAL:
                    version = forReplica ? i : Versions.MATCH_ANY;
                    break;
                case EXTERNAL:
                    version = i;
                    break;
                case EXTERNAL_GTE:
                    version = randomBoolean() ? Math.max(i - 1, 0) : i;
                    break;
                case FORCE:
                    version = randomNonNegativeLong();
                    break;
                default:
                    throw new UnsupportedOperationException("unknown version type: " + versionType);
            }
            if (randomBoolean()) {
                op = new Engine.Index(id, testParsedDocument(docId, null, testDocumentWithTextField(valuePrefix + i), SOURCE, null),
                    forReplica && i >= startWithSeqNo ? i * 2 : SequenceNumbers.UNASSIGNED_SEQ_NO,
                    forReplica && i >= startWithSeqNo && incrementTermWhenIntroducingSeqNo ? primaryTerm + 1 : primaryTerm,
                    version,
                    forReplica ? null : versionType,
                    forReplica ? REPLICA : PRIMARY,
                    System.currentTimeMillis(), -1, false,
                    SequenceNumbers.UNASSIGNED_SEQ_NO, 0);
            } else {
                op = new Engine.Delete("test", docId, id,
                    forReplica && i >= startWithSeqNo ? i * 2 : SequenceNumbers.UNASSIGNED_SEQ_NO,
                    forReplica && i >= startWithSeqNo && incrementTermWhenIntroducingSeqNo ? primaryTerm + 1 : primaryTerm,
                    version,
                    forReplica ? null : versionType,
                    forReplica ? REPLICA : PRIMARY,
                    System.currentTimeMillis(), SequenceNumbers.UNASSIGNED_SEQ_NO, 0);
            }
            ops.add(op);
        }
        return ops;
    }

    public List<Engine.Operation> generateHistoryOnReplica(int numOps, boolean allowGapInSeqNo, boolean allowDuplicate,
                                                           boolean includeNestedDocs) throws Exception {
        long seqNo = 0;
        final int maxIdValue = randomInt(numOps * 2);
        final List<Engine.Operation> operations = new ArrayList<>(numOps);
        CheckedBiFunction<String, Integer, ParsedDocument, IOException> nestedParsedDocFactory = nestedParsedDocFactory();
        for (int i = 0; i < numOps; i++) {
            final String id = Integer.toString(randomInt(maxIdValue));
            final Engine.Operation.TYPE opType = randomFrom(Engine.Operation.TYPE.values());
            final boolean isNestedDoc = includeNestedDocs && opType == Engine.Operation.TYPE.INDEX && randomBoolean();
            final int nestedValues = between(0, 3);
            final long startTime = threadPool.relativeTimeInMillis();
            final int copies = allowDuplicate && rarely() ? between(2, 4) : 1;
            for (int copy = 0; copy < copies; copy++) {
                final ParsedDocument doc = isNestedDoc ? nestedParsedDocFactory.apply(id, nestedValues) : createParsedDoc(id, null);
                switch (opType) {
                    case INDEX:
                        operations.add(new Engine.Index(EngineTestCase.newUid(doc), doc, seqNo, primaryTerm.get(),
                            i, null, Engine.Operation.Origin.REPLICA, startTime, -1, true, SequenceNumbers.UNASSIGNED_SEQ_NO, 0));
                        break;
                    case DELETE:
                        operations.add(new Engine.Delete(doc.type(), doc.id(), EngineTestCase.newUid(doc), seqNo, primaryTerm.get(),
                            i, null, Engine.Operation.Origin.REPLICA, startTime, SequenceNumbers.UNASSIGNED_SEQ_NO, 0));
                        break;
                    case NO_OP:
                        operations.add(new Engine.NoOp(seqNo, primaryTerm.get(), Engine.Operation.Origin.REPLICA, startTime, "test-" + i));
                        break;
                    default:
                        throw new IllegalStateException("Unknown operation type [" + opType + "]");
                }
            }
            seqNo++;
            if (allowGapInSeqNo && rarely()) {
                seqNo++;
            }
        }
        Randomness.shuffle(operations);
        return operations;
    }

    public static void assertOpsOnReplica(
            final List<Engine.Operation> ops,
            final InternalEngine replicaEngine,
            boolean shuffleOps,
            final Logger logger) throws IOException {
        final Engine.Operation lastOp = ops.get(ops.size() - 1);
        final String lastFieldValue;
        if (lastOp instanceof Engine.Index) {
            Engine.Index index = (Engine.Index) lastOp;
            lastFieldValue = index.docs().get(0).get("value");
        } else {
            // delete
            lastFieldValue = null;
        }
        if (shuffleOps) {
            int firstOpWithSeqNo = 0;
            while (firstOpWithSeqNo < ops.size() && ops.get(firstOpWithSeqNo).seqNo() < 0) {
                firstOpWithSeqNo++;
            }
            // shuffle ops but make sure legacy ops are first
            shuffle(ops.subList(0, firstOpWithSeqNo), random());
            shuffle(ops.subList(firstOpWithSeqNo, ops.size()), random());
        }
        boolean firstOp = true;
        for (Engine.Operation op : ops) {
            logger.info("performing [{}], v [{}], seq# [{}], term [{}]",
                    op.operationType().name().charAt(0), op.version(), op.seqNo(), op.primaryTerm());
            if (op instanceof Engine.Index) {
                Engine.IndexResult result = replicaEngine.index((Engine.Index) op);
                // replicas don't really care to about creation status of documents
                // this allows to ignore the case where a document was found in the live version maps in
                // a delete state and return false for the created flag in favor of code simplicity
                // as deleted or not. This check is just signal regression so a decision can be made if it's
                // intentional
                assertThat(result.isCreated(), equalTo(firstOp));
                assertThat(result.getVersion(), equalTo(op.version()));
                assertThat(result.getResultType(), equalTo(Engine.Result.Type.SUCCESS));

            } else {
                Engine.DeleteResult result = replicaEngine.delete((Engine.Delete) op);
                // Replicas don't really care to about found status of documents
                // this allows to ignore the case where a document was found in the live version maps in
                // a delete state and return true for the found flag in favor of code simplicity
                // his check is just signal regression so a decision can be made if it's
                // intentional
                assertThat(result.isFound(), equalTo(firstOp == false));
                assertThat(result.getVersion(), equalTo(op.version()));
                assertThat(result.getResultType(), equalTo(Engine.Result.Type.SUCCESS));
            }
            if (randomBoolean()) {
                replicaEngine.refresh("test");
            }
            if (randomBoolean()) {
                replicaEngine.flush();
                replicaEngine.refresh("test");
            }
            firstOp = false;
        }

        assertVisibleCount(replicaEngine, lastFieldValue == null ? 0 : 1);
        if (lastFieldValue != null) {
            try (Engine.Searcher searcher = replicaEngine.acquireSearcher("test")) {
                final TotalHitCountCollector collector = new TotalHitCountCollector();
                searcher.searcher().search(new TermQuery(new Term("value", lastFieldValue)), collector);
                assertThat(collector.getTotalHits(), equalTo(1));
            }
        }
    }

    public static void concurrentlyApplyOps(List<Engine.Operation> ops, InternalEngine engine) throws InterruptedException {
        Thread[] thread = new Thread[randomIntBetween(3, 5)];
        CountDownLatch startGun = new CountDownLatch(thread.length);
        AtomicInteger offset = new AtomicInteger(-1);
        for (int i = 0; i < thread.length; i++) {
            thread[i] = new Thread(() -> {
                startGun.countDown();
                try {
                    startGun.await();
                } catch (InterruptedException e) {
                    throw new AssertionError(e);
                }
                int docOffset;
                while ((docOffset = offset.incrementAndGet()) < ops.size()) {
                    try {
                        applyOperation(engine, ops.get(docOffset));
                        if ((docOffset + 1) % 4 == 0) {
                            engine.refresh("test");
                        }
                        if (rarely()) {
                            engine.flush();
                        }
                    } catch (IOException e) {
                        throw new AssertionError(e);
                    }
                }
            });
            thread[i].start();
        }
        for (int i = 0; i < thread.length; i++) {
            thread[i].join();
        }
    }

    public static void applyOperations(Engine engine, List<Engine.Operation> operations) throws IOException {
        for (Engine.Operation operation : operations) {
            applyOperation(engine, operation);
            if (randomInt(100) < 10) {
                engine.refresh("test");
            }
            if (rarely()) {
                engine.flush();
            }
        }
    }

    public static Engine.Result applyOperation(Engine engine, Engine.Operation operation) throws IOException {
        final Engine.Result result;
        switch (operation.operationType()) {
            case INDEX:
                result = engine.index((Engine.Index) operation);
                break;
            case DELETE:
                result = engine.delete((Engine.Delete) operation);
                break;
            case NO_OP:
                result = engine.noOp((Engine.NoOp) operation);
                break;
            default:
                throw new IllegalStateException("No operation defined for [" + operation + "]");
        }
        return result;
    }

    /**
     * Gets a collection of tuples of docId, sequence number, and primary term of all live documents in the provided engine.
     */
    public static List<DocIdSeqNoAndTerm> getDocIds(Engine engine, boolean refresh) throws IOException {
        if (refresh) {
            engine.refresh("test_get_doc_ids");
        }
        try (Engine.Searcher searcher = engine.acquireSearcher("test_get_doc_ids")) {
            List<DocIdSeqNoAndTerm> docs = new ArrayList<>();
            for (LeafReaderContext leafContext : searcher.reader().leaves()) {
                LeafReader reader = leafContext.reader();
                NumericDocValues seqNoDocValues = reader.getNumericDocValues(SeqNoFieldMapper.NAME);
                NumericDocValues primaryTermDocValues = reader.getNumericDocValues(SeqNoFieldMapper.PRIMARY_TERM_NAME);
                Bits liveDocs = reader.getLiveDocs();
                for (int i = 0; i < reader.maxDoc(); i++) {
                    if (liveDocs == null || liveDocs.get(i)) {
                        if (primaryTermDocValues.advanceExact(i) == false) {
                            // We have to skip non-root docs because its _id field is not stored (indexed only).
                            continue;
                        }
                        final long primaryTerm = primaryTermDocValues.longValue();
                        Document uuid = reader.document(i, Collections.singleton(IdFieldMapper.NAME));
                        BytesRef binaryID = uuid.getBinaryValue(IdFieldMapper.NAME);
                        String id = Uid.decodeId(Arrays.copyOfRange(binaryID.bytes, binaryID.offset, binaryID.offset + binaryID.length));
                        if (seqNoDocValues.advanceExact(i) == false) {
                            throw new AssertionError("seqNoDocValues not found for doc[" + i + "] id[" + id + "]");
                        }
                        final long seqNo = seqNoDocValues.longValue();
                        docs.add(new DocIdSeqNoAndTerm(id, seqNo, primaryTerm));
                    }
                }
            }
            docs.sort(Comparator.comparing(DocIdSeqNoAndTerm::getId)
                .thenComparingLong(DocIdSeqNoAndTerm::getSeqNo).thenComparingLong(DocIdSeqNoAndTerm::getPrimaryTerm));
            return docs;
        }
    }

    /**
     * Reads all engine operations that have been processed by the engine from Lucene index.
     * The returned operations are sorted and de-duplicated, thus each sequence number will be have at most one operation.
     */
    public static List<Translog.Operation> readAllOperationsInLucene(Engine engine, MapperService mapper) throws IOException {
        final List<Translog.Operation> operations = new ArrayList<>();
        long maxSeqNo = Math.max(0, ((InternalEngine)engine).getLocalCheckpointTracker().getMaxSeqNo());
        try (Translog.Snapshot snapshot = engine.newChangesSnapshot("test", mapper, 0, maxSeqNo, false)) {
            Translog.Operation op;
            while ((op = snapshot.next()) != null){
                operations.add(op);
            }
        }
        return operations;
    }

    /**
     * Asserts the provided engine has a consistent document history between translog and Lucene index.
     */
    public static void assertConsistentHistoryBetweenTranslogAndLuceneIndex(Engine engine, MapperService mapper) throws IOException {
        if (mapper.documentMapper() == null || engine.config().getIndexSettings().isSoftDeleteEnabled() == false
            || (engine instanceof InternalEngine) == false) {
            return;
        }
        final long maxSeqNo = ((InternalEngine) engine).getLocalCheckpointTracker().getMaxSeqNo();
        if (maxSeqNo < 0) {
            return; // nothing to check
        }
        final Map<Long, Translog.Operation> translogOps = new HashMap<>();
        try (Translog.Snapshot snapshot = EngineTestCase.getTranslog(engine).newSnapshot()) {
            Translog.Operation op;
            while ((op = snapshot.next()) != null) {
                translogOps.put(op.seqNo(), op);
            }
        }
        final Map<Long, Translog.Operation> luceneOps = readAllOperationsInLucene(engine, mapper).stream()
            .collect(Collectors.toMap(Translog.Operation::seqNo, Function.identity()));
        final long globalCheckpoint = EngineTestCase.getTranslog(engine).getLastSyncedGlobalCheckpoint();
        final long retainedOps = engine.config().getIndexSettings().getSoftDeleteRetentionOperations();
        final long seqNoForRecovery;
        try (Engine.IndexCommitRef safeCommit = engine.acquireSafeIndexCommit()) {
            seqNoForRecovery = Long.parseLong(safeCommit.getIndexCommit().getUserData().get(SequenceNumbers.LOCAL_CHECKPOINT_KEY)) + 1;
        }
        final long minSeqNoToRetain = Math.min(seqNoForRecovery, globalCheckpoint + 1 - retainedOps);
        for (Translog.Operation translogOp : translogOps.values()) {
            final Translog.Operation luceneOp = luceneOps.get(translogOp.seqNo());
            if (luceneOp == null) {
                if (minSeqNoToRetain <= translogOp.seqNo() && translogOp.seqNo() <= maxSeqNo) {
                    fail("Operation not found seq# [" + translogOp.seqNo() + "], global checkpoint [" + globalCheckpoint + "], " +
                        "retention policy [" + retainedOps + "], maxSeqNo [" + maxSeqNo + "], translog op [" + translogOp + "]");
                } else {
                    continue;
                }
            }
            assertThat(luceneOp, notNullValue());
            assertThat(luceneOp.toString(), luceneOp.primaryTerm(), equalTo(translogOp.primaryTerm()));
            assertThat(luceneOp.opType(), equalTo(translogOp.opType()));
            if (luceneOp.opType() == Translog.Operation.Type.INDEX) {
                assertThat(luceneOp.getSource().source, equalTo(translogOp.getSource().source));
            }
        }
    }

    public static MapperService createMapperService(String type) throws IOException {
        IndexMetaData indexMetaData = IndexMetaData.builder("test")
            .settings(Settings.builder()
                .put(IndexMetaData.SETTING_VERSION_CREATED, Version.CURRENT)
                .put(IndexMetaData.SETTING_NUMBER_OF_SHARDS, 1).put(IndexMetaData.SETTING_NUMBER_OF_REPLICAS, 1))
            .putMapping(type, "{\"properties\": {}}")
            .build();
        MapperService mapperService = MapperTestUtils.newMapperService(new NamedXContentRegistry(ClusterModule.getNamedXWriteables()),
            createTempDir(), Settings.EMPTY, "test");
        mapperService.merge(indexMetaData, MapperService.MergeReason.MAPPING_UPDATE);
        return mapperService;
    }

    /**
     * Exposes a translog associated with the given engine for testing purpose.
     */
    public static Translog getTranslog(Engine engine) {
        assert engine instanceof InternalEngine : "only InternalEngines have translogs, got: " + engine.getClass();
        InternalEngine internalEngine = (InternalEngine) engine;
        return internalEngine.getTranslog();
    }
}<|MERGE_RESOLUTION|>--- conflicted
+++ resolved
@@ -658,11 +658,7 @@
         } else {
             assert maybeRetentionLeasesSupplier != null;
             globalCheckpointSupplier = maybeGlobalCheckpointSupplier;
-<<<<<<< HEAD
-            retentionLeasesSupplier = Collections::emptyList;
-=======
             retentionLeasesSupplier = maybeRetentionLeasesSupplier;
->>>>>>> d48cbde9
         }
         return new EngineConfig(
                 shardId,
